--- conflicted
+++ resolved
@@ -18,19 +18,11 @@
   T R;
   std::vector<size_t> x = {0, 0, 0, 0};
   for(x[0] = 0; x[0] < U.getLt(); x[0]++) {
-<<<<<<< HEAD
     for(x[1] = 0; x[1] < U.getLx(); x[1]++) {
       for(x[2] = 0; x[2] < U.getLy(); x[2]++) {
         for(x[3] = 0; x[3] < U.getLz(); x[3]++) {
           for(size_t mu = 0; mu < U.getndims(); mu++) {
-            T K(0., 0.);
-=======
-    for(x[1] = 0; x[1] < U.getLs(); x[1]++) {
-      for(x[2] = 0; x[2] < U.getLs(); x[2]++) {
-        for(x[3] = 0; x[3] < U.getLs(); x[3]++) {
-          for(size_t mu = 0; mu < 4; mu++) {
             accum K;
->>>>>>> 1c4229bb
             get_staples(K, U, x, mu);
             for(size_t n = 0; n < N_hit; n++) {
               random_element(R, engine, delta);
@@ -51,42 +43,3 @@
   }
   return( double(rate)/double(N_hit)/double(U.getSize()));
 }
-<<<<<<< HEAD
-
-template<class URNG> double sweep(gaugeconfig<_u1> &U, URNG &engine,
-                                  const double delta, 
-                                  const size_t N_hit, const double beta) {
- 
-  std::uniform_real_distribution<double> uniform(0., 1.);
-
-  size_t rate = 0;
-  _u1 R;
-  std::vector<size_t> x = {0, 0, 0, 0};
-  for(x[0] = 0; x[0] < U.getLt(); x[0]++) {
-    for(x[1] = 0; x[1] < U.getLx(); x[1]++) {
-      for(x[2] = 0; x[2] < U.getLy(); x[2]++) {
-        for(x[3] = 0; x[3] < U.getLz(); x[3]++) {
-          for(size_t mu = 0; mu < U.getndims(); mu++) {
-            Complex K(0., 0.);
-            get_staples(K, U, x, mu);
-            for(size_t n = 0; n < N_hit; n++) {
-              random_element(R, engine, delta);
-              double deltaS = beta*
-                (trace(U(x, mu) * K) - trace(U(x, mu) * R * K));
-              bool accept = (deltaS < 0);
-              if(!accept) accept = (uniform(engine) < exp(-deltaS));
-              if(accept) {
-                U(x, mu) = U(x, mu) * R;
-                //U(x, mu).restoreSU();
-                rate += 1;
-              }
-            }
-          }
-        }
-      }
-    }
-  }
-  return( double(rate)/double(N_hit)/double(U.getSize()));
-}
-=======
->>>>>>> 1c4229bb
