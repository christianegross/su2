#pragma once

#include"su2.hh"
#include"gaugeconfig.hh"
#include"accum_type.hh"
#include"random_element.hh"
#include"get_staples.hh"
#include<random>
#include<vector>
#include<iostream>

template<class URNG> double sweep(gaugeconfig<su2> &U, URNG &engine,
                                  const double delta, 
                                  const size_t N_hit, const double beta) {

  std::uniform_real_distribution<double> uniform(0., 1.);
  typedef typename accum_type<T>::type accum;
  size_t rate = 0;
  su2 R;
  std::vector<size_t> x = {0, 0, 0, 0};
  for(x[0] = 0; x[0] < U.getLt(); x[0]++) {
    for(x[1] = 0; x[1] < U.getLx(); x[1]++) {
      for(x[2] = 0; x[2] < U.getLy(); x[2]++) {
        for(x[3] = 0; x[3] < U.getLz(); x[3]++) {
          for(size_t mu = 0; mu < U.getndims(); mu++) {
<<<<<<< HEAD
            su2 K(0., 0.);
=======
            accum K;
>>>>>>> 7bc3d0fb
            get_staples(K, U, x, mu);
            for(size_t n = 0; n < N_hit; n++) {
              random_element(R, engine, delta);
              double deltaS = beta/static_cast<double>(U.getNc())*
                (retrace(U(x, mu) * K) - retrace(U(x, mu) * R * K));
              bool accept = (deltaS < 0);
              if(!accept) accept = (uniform(engine) < exp(-deltaS));
              if(accept) {
                U(x, mu) = U(x, mu) * R;
                U(x, mu).restoreSU();
                rate += 1;
              }
            }
          }
        }
      }
    }
  }
  return( double(rate)/double(N_hit)/double(U.getSize()));
}
<<<<<<< HEAD

template<class URNG> double sweep(gaugeconfig<_u1> &U, URNG &engine,
                                  const double delta, 
                                  const size_t N_hit, const double beta) {
 
  std::uniform_real_distribution<double> uniform(0., 1.);

  size_t rate = 0;
  _u1 R;
  std::vector<size_t> x = {0, 0, 0, 0};
  for(x[0] = 0; x[0] < U.getLt(); x[0]++) {
    for(x[1] = 0; x[1] < U.getLx(); x[1]++) {
      for(x[2] = 0; x[2] < U.getLy(); x[2]++) {
        for(x[3] = 0; x[3] < U.getLz(); x[3]++) {
          for(size_t mu = 0; mu < U.getndims(); mu++) {
            Complex K(0., 0.);
            get_staples(K, U, x, mu);
            for(size_t n = 0; n < N_hit; n++) {
              random_element(R, engine, delta);
              double deltaS = beta*
                (trace(U(x, mu) * K) - trace(U(x, mu) * R * K));
              bool accept = (deltaS < 0);
              if(!accept) accept = (uniform(engine) < exp(-deltaS));
              if(accept) {
                U(x, mu) = U(x, mu) * R;
                //U(x, mu).restoreSU();
                rate += 1;
              }
            }
          }
        }
      }
    }
  }
  return( double(rate)/double(N_hit)/double(U.getSize()));
}

template<class URNG, class T> double sweep(gaugeconfig<T> &U, URNG &engine,
                                           const size_t m, const size_t delta,
                                           const size_t N_hit, const size_t dN,
                                           const double beta) {
  
  std::uniform_real_distribution<double> uniform(0., 1.);
  std::uniform_int_distribution<int> uniindex(0, 3);
  std::uniform_int_distribution<int> unij(0, delta-1);
  std::uniform_int_distribution<int> unisign(0, 1);
  
  size_t rate = 0;
  std::vector<size_t> x = {0, 0, 0, 0};
  for(x[0] = 0; x[0] < U.getLt(); x[0]++) {
    for(x[1] = 0; x[1] < U.getLx(); x[1]++) {
      for(x[2] = 0; x[2] < U.getLy(); x[2]++) {
        for(x[3] = 0; x[3] < U.getLz(); x[3]++) {
          for(size_t mu = 0; mu < U.getndims(); mu++) {
            su2 K(0, 0);
            get_staples(K, U, x, mu);
            for(size_t n = 0; n < N_hit; n++) {
              T R = U(x, mu);
              double w_orig = R.weight();
              if(n % dN == 0) {
                R.sets(0, (2*unisign(engine) - 1));
                R.sets(1, (2*unisign(engine) - 1));
                R.sets(2, (2*unisign(engine) - 1));
                R.sets(3, (2*unisign(engine) - 1));
              }
              else {
                // get a pair
                size_t p[2];
                p[0] = uniindex(engine);
                p[1] = p[0];
                while(p[0] == p[1]) {
                  p[1] = uniindex(engine);
                }
                // get the corresponding j-values
                size_t j[2];
                j[0] = U(x,mu).getj(p[0]);
                j[1] = U(x,mu).getj(p[1]);
                if(!((j[0] == 0 && j[1] == 0) || (j[0] == m && j[1] == m))) {
                  bool done = false;
                  while(!done) {
                    // get a shift
                    int shift = (2*unisign(engine) - 1)*(unij(engine) + 1);
                    if(j[0] + shift < 0) { // shift < 0
                      done = true;
                      size_t _j = - shift - j[0];
                      j[1] += j[0];
                      j[0] = 0;
                      R.sets(p[0], -R.gets(p[0]));
                    }
                    else if(j[1] - shift < 0) { // shift > 0
                      done = true;
                      size_t _j = shift - j[1];
                      j[0] += j[1];
                      j[1] = 0;
                      R.sets(p[1], -R.gets(p[1]));
                    }
                    else if((j[0] + shift <= m) && (j[0] + shift >= 0) &&
                            (j[1] - shift <= m) && (j[1] - shift >= 0)) {
                      done = true;
                      j[0] += shift;
                      j[1] -= shift;
                    }
                  }
                  R.setjpair(p[0], p[1], j[0], j[1]);
                  R.restoreSU();
                }
                else {
                  // flip the signs of the two j
                  R.sets(p[0], (2*unisign(engine) - 1));
                  R.sets(p[1], (2*unisign(engine) - 1));
                }
              }
              double deltaS = beta/static_cast<double>(N_c)*
                (trace(U(x, mu) * K) - trace(R * K));
              double w_new = R.weight();
              //bool accept = (deltaS < 0);
              bool accept = (uniform(engine) < exp(-deltaS)*w_new/w_orig);
              if(accept) {
                U(x, mu) = R;
                rate += 1;
              }
            }
          }
        }
      }
    }
  }
  return( double(rate)/double(N_hit)/double(U.getSize()));
}
=======
>>>>>>> 7bc3d0fb
<|MERGE_RESOLUTION|>--- conflicted
+++ resolved
@@ -9,25 +9,21 @@
 #include<vector>
 #include<iostream>
 
-template<class URNG> double sweep(gaugeconfig<su2> &U, URNG &engine,
-                                  const double delta, 
-                                  const size_t N_hit, const double beta) {
+template<class URNG, class T> double sweep(gaugeconfig<T> &U, URNG &engine,
+                                           const double delta, 
+                                           const size_t N_hit, const double beta) {
 
   std::uniform_real_distribution<double> uniform(0., 1.);
   typedef typename accum_type<T>::type accum;
   size_t rate = 0;
-  su2 R;
+  T R;
   std::vector<size_t> x = {0, 0, 0, 0};
   for(x[0] = 0; x[0] < U.getLt(); x[0]++) {
     for(x[1] = 0; x[1] < U.getLx(); x[1]++) {
       for(x[2] = 0; x[2] < U.getLy(); x[2]++) {
         for(x[3] = 0; x[3] < U.getLz(); x[3]++) {
           for(size_t mu = 0; mu < U.getndims(); mu++) {
-<<<<<<< HEAD
-            su2 K(0., 0.);
-=======
             accum K;
->>>>>>> 7bc3d0fb
             get_staples(K, U, x, mu);
             for(size_t n = 0; n < N_hit; n++) {
               random_element(R, engine, delta);
@@ -38,43 +34,6 @@
               if(accept) {
                 U(x, mu) = U(x, mu) * R;
                 U(x, mu).restoreSU();
-                rate += 1;
-              }
-            }
-          }
-        }
-      }
-    }
-  }
-  return( double(rate)/double(N_hit)/double(U.getSize()));
-}
-<<<<<<< HEAD
-
-template<class URNG> double sweep(gaugeconfig<_u1> &U, URNG &engine,
-                                  const double delta, 
-                                  const size_t N_hit, const double beta) {
- 
-  std::uniform_real_distribution<double> uniform(0., 1.);
-
-  size_t rate = 0;
-  _u1 R;
-  std::vector<size_t> x = {0, 0, 0, 0};
-  for(x[0] = 0; x[0] < U.getLt(); x[0]++) {
-    for(x[1] = 0; x[1] < U.getLx(); x[1]++) {
-      for(x[2] = 0; x[2] < U.getLy(); x[2]++) {
-        for(x[3] = 0; x[3] < U.getLz(); x[3]++) {
-          for(size_t mu = 0; mu < U.getndims(); mu++) {
-            Complex K(0., 0.);
-            get_staples(K, U, x, mu);
-            for(size_t n = 0; n < N_hit; n++) {
-              random_element(R, engine, delta);
-              double deltaS = beta*
-                (trace(U(x, mu) * K) - trace(U(x, mu) * R * K));
-              bool accept = (deltaS < 0);
-              if(!accept) accept = (uniform(engine) < exp(-deltaS));
-              if(accept) {
-                U(x, mu) = U(x, mu) * R;
-                //U(x, mu).restoreSU();
                 rate += 1;
               }
             }
@@ -161,8 +120,8 @@
                   R.sets(p[1], (2*unisign(engine) - 1));
                 }
               }
-              double deltaS = beta/static_cast<double>(N_c)*
-                (trace(U(x, mu) * K) - trace(R * K));
+              double deltaS = beta/static_cast<double>(U.getNc())*
+                (retrace(U(x, mu) * K) - retrace(R * K));
               double w_new = R.weight();
               //bool accept = (deltaS < 0);
               bool accept = (uniform(engine) < exp(-deltaS)*w_new/w_orig);
@@ -177,6 +136,4 @@
     }
   }
   return( double(rate)/double(N_hit)/double(U.getSize()));
-}
-=======
->>>>>>> 7bc3d0fb
+}