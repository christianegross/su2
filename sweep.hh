#pragma once

#include"gaugeconfig.hh"
#include"gaugeconfig.hh"
#include"random_su2.hh"
#include"get_staples.hh"
#include<random>
#include<vector>

template<class URNG, class T> double sweep(gaugeconfig<T> &U, URNG &engine,
                                           const double delta, 
                                           const size_t N_hit, const double beta) {

  std::uniform_real_distribution<double> uniform(0., 1.);

  size_t rate = 0;
  T R;
  std::vector<size_t> x = {0, 0, 0, 0};
  for(x[0] = 0; x[0] < U.getLt(); x[0]++) {
    for(x[1] = 0; x[1] < U.getLs(); x[1]++) {
      for(x[2] = 0; x[2] < U.getLs(); x[2]++) {
        for(x[3] = 0; x[3] < U.getLs(); x[3]++) {
          for(size_t mu = 0; mu < 4; mu++) {
            T K;
            get_staples(K, U, x, mu);
            for(size_t n = 0; n < N_hit; n++) {
              random_element(R, engine, delta);
              double deltaS = beta/static_cast<double>(N_c)*
                (trace(U(x, mu) * K) - trace(U(x, mu) * R * K));
              bool accept = (deltaS < 0);
              if(!accept) accept = (uniform(engine) < exp(-deltaS));
              if(accept) {
                U(x, mu) = U(x, mu) * R;
                U(x, mu).restoreSU();
                rate += 1;
              }
            }
          }
        }
      }
    }
  }
  return( double(rate)/double(N_hit)/double(U.getSize()));
}

template<class URNG> double sweep(gaugeconfig<_u1> &U, URNG &engine,
                                  const double delta, 
                                  const size_t N_hit, const double beta) {
  
  std::uniform_real_distribution<double> uniform(0., 1.);

  size_t rate = 0;
  _u1 R;
  std::vector<size_t> x = {0, 0, 0, 0};
  for(x[0] = 0; x[0] < U.getLt(); x[0]++) {
<<<<<<< HEAD
    for(x[1] = 0; x[1] < U.getLx(); x[1]++) {
      for(x[2] = 0; x[2] < U.getLy(); x[2]++) {
        for(x[3] = 0; x[3] < U.getLz(); x[3]++) {
          for(size_t mu = 0; mu < U.getndims(); mu++) {
            su2 K = get_staples(U, x, mu);
=======
    for(x[1] = 0; x[1] < U.getLs(); x[1]++) {
      for(x[2] = 0; x[2] < U.getLs(); x[2]++) {
        for(x[3] = 0; x[3] < U.getLs(); x[3]++) {
          for(size_t mu = 0; mu < 4; mu++) {
            Complex K;
            get_staples(K, U, x, mu);
>>>>>>> 48c25ffd
            for(size_t n = 0; n < N_hit; n++) {
              random_element(R, engine, delta);
              double deltaS = beta/static_cast<double>(N_c)*
                (trace(U(x, mu) * K) - trace(U(x, mu) * R * K));
              bool accept = (deltaS < 0);
              if(!accept) accept = (uniform(engine) < exp(-deltaS));
              if(accept) {
                U(x, mu) = U(x, mu) * R;
                U(x, mu).restoreSU();
                rate += 1;
              }
            }
          }
        }
      }
    }
  }
  return( double(rate)/double(N_hit)/double(U.getSize()));
}<|MERGE_RESOLUTION|>--- conflicted
+++ resolved
@@ -53,20 +53,12 @@
   _u1 R;
   std::vector<size_t> x = {0, 0, 0, 0};
   for(x[0] = 0; x[0] < U.getLt(); x[0]++) {
-<<<<<<< HEAD
     for(x[1] = 0; x[1] < U.getLx(); x[1]++) {
       for(x[2] = 0; x[2] < U.getLy(); x[2]++) {
         for(x[3] = 0; x[3] < U.getLz(); x[3]++) {
           for(size_t mu = 0; mu < U.getndims(); mu++) {
-            su2 K = get_staples(U, x, mu);
-=======
-    for(x[1] = 0; x[1] < U.getLs(); x[1]++) {
-      for(x[2] = 0; x[2] < U.getLs(); x[2]++) {
-        for(x[3] = 0; x[3] < U.getLs(); x[3]++) {
-          for(size_t mu = 0; mu < 4; mu++) {
             Complex K;
             get_staples(K, U, x, mu);
->>>>>>> 48c25ffd
             for(size_t n = 0; n < N_hit; n++) {
               random_element(R, engine, delta);
               double deltaS = beta/static_cast<double>(N_c)*
