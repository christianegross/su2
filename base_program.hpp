--- conflicted
+++ resolved
@@ -350,13 +350,6 @@
     this->create_gauge_conf();
 
     this->create_directories();
-<<<<<<< HEAD
-=======
-
-    this->init_gauge_conf_mcmc();
-
-    this->open_output_data();
->>>>>>> 35bbbbf9
   }
 
   /**
