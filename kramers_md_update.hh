#pragma once

#include"gaugeconfig.hh"
#include"adjointfield.hh"
#include"hamiltonian_field.hh"
#include"monomial.hh"
#include"md_params.hh"
#include"integrator.hh"
#include<iostream>
#include<vector>
#include<list>
#include<random>
#include<iostream>

using std::vector;




template<class URNG, class T> void kramers_md_update(gaugeconfig<su2> &U,
                                                     URNG &engine, 
                                                     md_params &params,
                                                     std::list<monomial<T>*> &monomial_list, 
                                                     integrator<T> &md_integ) {
  adjointfield<T> momenta(U.getLx(), U.getLy(), U.getLz(), U.getLt(), U.getndims());
  // generate standard normal distributed random momenta
  // normal distribution checked!
  momenta = initnormal<URNG, T>(engine, U.getLx(), U.getLy(), U.getLz(), U.getLt(), U.getndims());

  // for the accept reject step
  std::uniform_real_distribution<T> uniform(0., 1.);

  const double gamma = params.getgamma();
<<<<<<< HEAD
  adjointfield<T> eta(U.getLx(), U.getLy(), U.getLz(), U.getLt(), U.getndims());
  adjointfield<T> momenta_old(U.getLx(), U.getLy(), U.getLz(), U.getLt(), U.getndims());
  gaugeconfig U_old(U.getLx(), U.getLy(), U.getLz(), U.getLt(), U.getndims(), U.getBeta());
=======
  adjointfield<T> eta(U.getLs(), U.getLt());
  adjointfield<T> momenta_old(U.getLs(), U.getLt());
  gaugeconfig<su2> U_old(U.getLs(), U.getLt(), U.getBeta());
>>>>>>> 48c25ffd

  for(size_t k = 0; k < params.getkmax(); k++) {
    // first momenta update
    eta = initnormal<URNG, T>(engine, U.getLx(), U.getLy(), U.getLz(), U.getLt(), U.getndims());
    T epsilon = params.gettau()/T(params.getnsteps());
    for(size_t i = 0; i < momenta.getSize(); i++) {
      momenta[i].seta(momenta[i].geta()*exp(-gamma*epsilon) + sqrt(1 - exp(-2*gamma*epsilon))*eta[i].geta());
      momenta[i].setb(momenta[i].getb()*exp(-gamma*epsilon) + sqrt(1 - exp(-2*gamma*epsilon))*eta[i].getb());
      momenta[i].setc(momenta[i].getc()*exp(-gamma*epsilon) + sqrt(1 - exp(-2*gamma*epsilon))*eta[i].getc());
    }

    momenta_old = momenta;

    // keep a copy of original gauge field and the momenta
    U_old = U;
    
    hamiltonian_field<T> h(momenta, U);

    // compute the initial Hamiltonian
    for (auto it = monomial_list.begin(); it != monomial_list.end(); it++) {
      (*it)->heatbath(h); 
    }
    
    // perform MD evolution
    if(params.getnsteps() != 1) {
      
    }
    md_integ.integrate(monomial_list, h, params);
    
    // compute the final Hamiltonian
    double delta_H = 0.;
    // perform acceptance part in monomials and
    // collect all the deltaH pieces from the different monomials
    for (auto it = monomial_list.begin(); it != monomial_list.end(); it++) {
      (*it)->accept(h); 
      delta_H += (*it)->getDeltaH();
    }
    params.setdeltaH(delta_H);

    // accept/reject step, if needed and/or wanted
    params.setaccept(true);
    if(params.getacceptreject()) {
      if(delta_H > 0) {
        if(uniform(engine) > exp(-delta_H)) {
          params.setaccept(false);
        }
      }
    }

    // in case not accepted, restore initial gauge field
    // and flip sign in momenta
    if(!params.getaccept()) {
      U = U_old;
      if(k < params.getkmax()-1) {
        momenta = momenta_old;
        momenta.flipsign();
      }
    }
  }
  return;
}
<|MERGE_RESOLUTION|>--- conflicted
+++ resolved
@@ -31,15 +31,9 @@
   std::uniform_real_distribution<T> uniform(0., 1.);
 
   const double gamma = params.getgamma();
-<<<<<<< HEAD
   adjointfield<T> eta(U.getLx(), U.getLy(), U.getLz(), U.getLt(), U.getndims());
   adjointfield<T> momenta_old(U.getLx(), U.getLy(), U.getLz(), U.getLt(), U.getndims());
-  gaugeconfig U_old(U.getLx(), U.getLy(), U.getLz(), U.getLt(), U.getndims(), U.getBeta());
-=======
-  adjointfield<T> eta(U.getLs(), U.getLt());
-  adjointfield<T> momenta_old(U.getLs(), U.getLt());
-  gaugeconfig<su2> U_old(U.getLs(), U.getLt(), U.getBeta());
->>>>>>> 48c25ffd
+  gaugeconfig<su2> U_old(U.getLx(), U.getLy(), U.getLz(), U.getLt(), U.getndims(), U.getBeta());
 
   for(size_t k = 0; k < params.getkmax(); k++) {
     // first momenta update
