--- conflicted
+++ resolved
@@ -19,12 +19,8 @@
   const size_t N_hit = 10;
   const size_t N_meas = 2000;
   const double delta = 0.1;
-<<<<<<< HEAD
-  auto U = hotstart(Ls, Lt, 123456, 0.1);
-=======
   const size_t N_save = 20;
   auto U = hotstart(Ls, Lt, 123456, 0.2);
->>>>>>> 359beec4
   //auto config = coldstart(Ls, Lt);
   
   double plaquette = gauge_energy(U);
