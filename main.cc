--- conflicted
+++ resolved
@@ -57,17 +57,12 @@
 
   double plaquette = gauge_energy(U);
   double fac = 2./U.getndims()/(U.getndims()-1);
-<<<<<<< HEAD
-  const double normalisation = fac/U.getVolume()/N_c;
+  const double normalisation = fac/U.getVolume()/double(U.getNc());
   double density, Q;
   energy_density(U, density, Q);
   cout << "Initial Plaquette: " << plaquette*normalisation << endl;
   cout << "Initial Energy Density: " << density << endl;
   cout << "Initial Topological Charge: " << Q << endl;
-=======
-  const double normalisation = fac/U.getVolume()/double(U.getNc());
-  cout << "Initital Plaquette: " << plaquette*normalisation << endl; 
->>>>>>> 7bc3d0fb
 
   random_gauge_trafo(U, 654321);
   plaquette = gauge_energy(U);
@@ -86,18 +81,13 @@
     std::mt19937 engine(gparams.seed+i);
     rate += sweep(U, engine, delta, N_hit, gparams.beta);
     double energy = gauge_energy(U);
-<<<<<<< HEAD
     energy_density(U, density, Q);
     cout << i << " " << std::scientific << std::setw(18) << std::setprecision(15) << energy*normalisation <<
-      " " << -U.getBeta()/N_c*(U.getVolume()*N_c/fac - energy) << " " <<
+      " " << -U.getBeta()/double(U.getNc())*(U.getVolume()*double(U.getNc())/fac - energy) << " " <<
       density << " " << Q << endl;
     os << i << " " << std::scientific << std::setw(18) << std::setprecision(15) << energy*normalisation <<
-      " " << -U.getBeta()/N_c*(U.getVolume()*N_c/fac - energy) << " " <<
+      " " << -U.getBeta()/double(U.getNc())*(U.getVolume()*double(U.getNc())/fac - energy) << " " <<
       density << " " << Q << endl;
-=======
-    cout << i << " " << std::scientific << std::setw(18) << std::setprecision(15) << energy*normalisation << " " << -U.getBeta()/double(U.getNc())*(U.getVolume()*double(U.getNc())/fac - energy) << endl;
-    os << i << " " << std::scientific << std::setw(18) << std::setprecision(15) << energy*normalisation << " " << -U.getBeta()/double(U.getNc())*(U.getVolume()*double(U.getNc())/fac - energy) << endl;
->>>>>>> 7bc3d0fb
     if(i > 0 && (i % gparams.N_save) == 0) {
       std::ostringstream oss;
       oss << "config." << gparams.Lx << "." << gparams.Ly << "." << gparams.Lz << "." << gparams.Lt << ".b" << gparams.beta << "." << i << std::ends;
