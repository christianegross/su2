--- conflicted
+++ resolved
@@ -55,21 +55,13 @@
   }
 
   double plaquette = gauge_energy(U);
-<<<<<<< HEAD
   double fac = 2./U.getndims()/(U.getndims()-1);
-  const double normalisation = fac/U.getVolume()/N_c;
+  const double normalisation = fac/U.getVolume()/double(U.getNc());
   cout << "Initital Plaquette: " << plaquette*normalisation << endl; 
 
   random_gauge_trafo(U, 654321);
   plaquette = gauge_energy(U);
   cout << "Plaquette after rnd trafo: " << plaquette*normalisation << endl; 
-=======
-  cout << "Initital Plaquette: " << plaquette/U.getVolume()/double(U.getNc())/6. << endl; 
-
-  random_gauge_trafo(U, 654321);
-  plaquette = gauge_energy(U);
-  cout << "Plaquette after rnd trafo: " << plaquette/U.getVolume()/double(U.getNc())/6. << endl; 
->>>>>>> a5ab5856
 
   std::ofstream os;
   if(gparams.icounter == 0) 
@@ -81,13 +73,8 @@
     std::mt19937 engine(gparams.seed+i);
     rate += sweep(U, engine, delta, N_hit, gparams.beta);
     double energy = gauge_energy(U);
-<<<<<<< HEAD
-    cout << i << " " << std::scientific << std::setw(18) << std::setprecision(15) << energy*normalisation << " " << -U.getBeta()/N_c*(U.getVolume()*N_c/fac - energy) << endl;
-    os << i << " " << std::scientific << std::setw(18) << std::setprecision(15) << energy*normalisation << " " << -U.getBeta()/N_c*(U.getVolume()*N_c/fac - energy) << endl;
-=======
-    cout << i << " " << std::scientific << std::setw(18) << std::setprecision(15) << energy/U.getVolume()/double(U.getNc())/6. << " " << -U.getBeta()/double(U.getNc())*(U.getVolume()*6*double(U.getNc()) - energy) << endl;
-    os << i << " " << std::scientific << std::setw(18) << std::setprecision(15) << energy/U.getVolume()/double(U.getNc())/6. << " " << -U.getBeta()/double(U.getNc())*(U.getVolume()*6*double(U.getNc()) - energy) << endl;
->>>>>>> a5ab5856
+    cout << i << " " << std::scientific << std::setw(18) << std::setprecision(15) << energy*normalisation << " " << -U.getBeta()/double(U.getNc())*(U.getVolume()*double(U.getNc())/fac - energy) << endl;
+    os << i << " " << std::scientific << std::setw(18) << std::setprecision(15) << energy*normalisation << " " << -U.getBeta()/double(U.getNc())*(U.getVolume()*double(U.getNc())/fac - energy) << endl;
     if(i > 0 && (i % gparams.N_save) == 0) {
       std::ostringstream oss;
       oss << "config." << gparams.Lx << "." << gparams.Ly << "." << gparams.Lz << "." << gparams.Lt << ".b" << gparams.beta << "." << i << std::ends;
