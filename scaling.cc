#include"su2.hh"
#include"u1.hh"
#include"gaugeconfig.hh"
#include"flat-gauge_energy.hpp"
#include"random_gauge_trafo.hh"
#include"sweep.hh"
#include"parse_commandline.hh"
#include"energy_density.hh"
#include"version.hh"
#include"vectorfunctions.hh"
#include"wilsonloop.hh"

#ifdef _USE_OMP_
#  include<omp.h>
#endif

#include<iostream>
#include<iomanip>
#include<fstream>
#include<sstream>
#include<vector>
#include<random>
#include<boost/program_options.hpp>
#include<chrono>

using std::vector;
using std::cout;
using std::endl;
namespace po = boost::program_options;
using Complex = std::complex<double>;

/**
 * This programm is intended to determine the optimal number of threads to use for generating configurations using MCMC
 * and for measuring the wilson-Loops needed to determine the potential
 * for the time measurements, the chrono-library is used, the rest of the code is copied from main-u1.cc and measure-u1.cc
 * */

int main(int ac, char* av[]) {
  general_params gparams;

  size_t N_hit = 10;
  double delta = 0.1;
  bool oneengine = false;

  cout << "## Measuring the scaling of parallelization of the U(1) functions" << endl;
  cout << "## (C) Christiane Gross 2021, 2022" << endl;
  cout << "## GIT branch " << GIT_BRANCH << " on commit " << GIT_COMMIT_HASH << endl << endl;  

  po::options_description desc("Allowed options");
  add_general_options(desc, gparams);

  // add Metropolis specific options
  desc.add_options()
    ("nhit", po::value<size_t>(&N_hit)->default_value(10), "N_hit")
    ("delta,d", po::value<double>(&delta), "delta")
    ("oneengine,e", po::value<bool>(&oneengine), "only one engine used in sweep")
    ;

  int err = parse_commandline(ac, av, desc, gparams);
  if(err > 0) {
    return err;
  }
  
  #ifdef _USE_OMP_
  bool parallel = true;
  #else
  bool parallel = false;
  #endif
  if (gparams.Lt%2 != 0 && parallel){
    std::cerr << "For parallel computing an even number of points in T is needed!" << std::endl;
    omp_set_num_threads(1);
    std::cerr << "Continuing with one thread." << std::endl;
  } 

  gaugeconfig<_u1> U(gparams.Lx, gparams.Ly, gparams.Lz, gparams.Lt, gparams.ndims, gparams.beta);
  
  double fac = 2./U.getndims()/(U.getndims()-1);
  const double normalisation = fac/U.getVolume();
  size_t facnorm=gparams.ndims>2?gparams.ndims/(gparams.ndims-2):0;

  //set things up for parallel computing in sweep
  #ifdef _USE_OMP_
  int threads=omp_get_max_threads();
  #else
  int threads=1;
  #endif   
  
    
//~ open files for saving results from loops, times
  std::ofstream resultfile; 
  char filenamepot[200];
  
  char filename[100];
  sprintf(filename, "resultscaling%lup1dNt%luNs%lubeta%fxi%fmaxthreads%dnmeas%lunsave%lunhit%luoneengine%d", gparams.ndims-1, gparams.Lt, gparams.Lx, gparams.beta, gparams.xi, threads, gparams.n_meas, gparams.N_save, N_hit, oneengine);
  std::ofstream os;
  std::ofstream acceptancerates;
  os.open(filename, std::ios::out);
  os << std::setw(14) << "##threads  " << "time_sweep  " << "speedup_sweep  " << "time_loops  " << "speedup_loops  " << std::endl;
  std::vector<double> rate = {0., 0.};
  
  std::mt19937 blankrng;
  std::vector<std::mt19937> engines(threads, blankrng);
  std::chrono::duration<double, std::micro> elapse_sweep_one, elapse_loop_one;
  
  
  /**
   * the measurements are done twice to be able to adjust for variations in the cores
   * for each possible number of threads:
   * the initial configuration is set
   * time measurement start
   * main-u1: configurations are generated with sweep, plaquette is measured, configurations are saved
   * time measurement end
   * duration is calculated
   * time measurement start
   * measure-u1: configurations are read in, loops are calculated and saved
   * this uses an old version of the selected loops that are measured, but the scaling should be the same
   * time measurement end
   * duration is calculated
   * time is measured by storing system time at start and end and calculating the difference
   * parameter oneengine switches between different sweep functions: 
   * if oneengine=true, only one random number generator is used for all threads
   * if oneengine=false, each thread gets one rng, given to the sweep-function in a vector
   * */
  for(size_t measurement=0; measurement<5; measurement++){
  for(size_t thread=1;thread<=threads;thread++){
    hotstart(U, gparams.seed, gparams.heat);
    omp_set_num_threads(thread);
    auto start = std::chrono::high_resolution_clock::now();
    
    for(size_t i = gparams.icounter; i < gparams.n_meas*thread + gparams.icounter; i+=thread) {
      
      if(!oneengine){  
        for(size_t engine=0;engine<thread;engine+=1){
          engines[engine].seed(gparams.seed+i+engine);
        }
        rate += sweep(U, engines, delta, N_hit, gparams.beta, gparams.xi, gparams.anisotropic);
      }
      if(oneengine){
        blankrng.seed(gparams.seed+i);
        rate += sweepone(U, blankrng, delta, N_hit, gparams.beta, gparams.xi, gparams.anisotropic);
      }
    //inew counts loops, loop-variable needed to have one RNG per thread with different seeds for every measurement
      size_t inew = (i-gparams.icounter)/thread+gparams.icounter;
      
<<<<<<< HEAD
      rate += sweep(U, engines, delta, N_hit, gparams.beta, gparams.xi, gparams.anisotropic);
      double energy = flat_spacetime::gauge_energy(U, true);
=======
      double energy = gauge_energy(U, true);
>>>>>>> e326f356
      double E = 0., Q = 0.;
      energy_density(U, E, Q);
      //measuring spatial plaquettes only means only (ndims-1)/ndims of all plaquettes are measured, so need facnorm for normalization to 1
      cout << inew << " " << std::scientific << std::setw(18) << std::setprecision(15) << energy*normalisation*facnorm << "  " << Q << endl;
      if(inew > 0 && (inew % gparams.N_save) == 0) {
        std::ostringstream oss;
        oss << "configu1." << gparams.Lx << "." << gparams.Ly << "." << gparams.Lz<< "." << gparams.Lt << ".b" << std::fixed << gparams.beta << ".x" << gparams.xi << "." << inew << std::ends;
        U.save(oss.str());
      }
    }
    
    auto end = std::chrono::high_resolution_clock::now();
    std::chrono::duration<double, std::micro> elapsed_time= end-start;
    if(thread==1){
        elapse_sweep_one=elapsed_time;
    }
    os << thread << "  " << std::setw(14) << std::scientific << elapsed_time.count() << "  " << elapse_sweep_one.count()/elapsed_time.count();
  
  double loop;
  
  start = std::chrono::high_resolution_clock::now();
  for(size_t i = gparams.icounter+gparams.N_save; i < gparams.n_meas+gparams.icounter; i+=gparams.N_save) {
    std::ostringstream oss; 
    oss << "configu1." << gparams.Lx << "." << gparams.Ly << "." << gparams.Lz << "." << gparams.Lt << ".b" << std::fixed << U.getBeta() << ".x" << gparams.xi << "." << i << std::ends;
    U.load(oss.str());
    //~ //calculate wilsonloops
    if(gparams.ndims==4){
    for (size_t x=1 ; x<=gparams.Lx/2 ; x++){
      sprintf(filenamepot, "result.u1potential.Nt%lu.Ns%lu.b%f.xi%f.x%lu",gparams.Lt, gparams.Lx,U.getBeta(), gparams.xi, x);
      resultfile.open(filenamepot, std::ios::app);
    
    //Measure for two radii each time by changing one of the coordinates not needed for the measurement
    //Measure (x,t) and (x,y), with "t" the anisotropic direction, "x" the "first" isotropic direction and "y" taken as the average of the other two directions
      for (size_t t=1 ; t<=gparams.Lt/2 ; t++){
        loop=wilsonloop_non_planar(U, {t, x, 0, 0});
        loop+=wilsonloop_non_planar(U, {t, 0, x, 0});
        loop+=wilsonloop_non_planar(U, {t, 0, 0, x});
        resultfile << std::setw(14) << std::scientific << loop/U.getVolume()/3.0 << "  " ; 
        
        loop= wilsonloop_non_planar(U, {t, x, 1, 0});
        loop+=wilsonloop_non_planar(U, {t, x, 0, 1});
        loop+=wilsonloop_non_planar(U, {t, 1, x, 0});
        loop+=wilsonloop_non_planar(U, {t, 0, x, 1});
        loop+=wilsonloop_non_planar(U, {t, 0, 1, x});
        loop+=wilsonloop_non_planar(U, {t, 1, 0, x});
        resultfile << std::setw(14) << std::scientific << loop/U.getVolume()/6.0 << "  " ;
      }
      for (size_t y=1 ; y<=gparams.Lx/2 ; y++){ 
        loop= wilsonloop_non_planar(U, {0, x, y, 0});
        loop+=wilsonloop_non_planar(U, {0, x, 0, y});
        loop+=wilsonloop_non_planar(U, {0, y, x, 0});
        loop+=wilsonloop_non_planar(U, {0, 0, x, y});
        loop+=wilsonloop_non_planar(U, {0, 0, y, x});
        loop+=wilsonloop_non_planar(U, {0, y, 0, x});
        resultfile << std::setw(14) << std::scientific << loop/U.getVolume()/6.0 << "  " ;
        
        loop= wilsonloop_non_planar(U, {1, x, y, 0});
        loop+=wilsonloop_non_planar(U, {1, x, 0, y});
        loop+=wilsonloop_non_planar(U, {1, y, x, 0});
        loop+=wilsonloop_non_planar(U, {1, 0, x, y});
        loop+=wilsonloop_non_planar(U, {1, 0, y, x});
        loop+=wilsonloop_non_planar(U, {1, y, 0, x});
        resultfile << std::setw(14) << std::scientific << loop/U.getVolume()/6.0 << "  " ;
      }
    resultfile << std::endl;
    resultfile.close(); 
    }
    }
    if(gparams.ndims == 3){
        sprintf(filename, "result2p1d.u1potential.scaling.Nt%lu.Ns%lu.b%f.xi%f.finedistance",gparams.Lt, gparams.Lx,U.getBeta(), gparams.xi);
        resultfile.open(filename, std::ios::app);
        for (size_t t = 1 ; t <= gparams.Lt/2 ; t++){
          for (size_t x = 1 ; x <= gparams.Lx/2 ; x++){
            loop  = wilsonloop_non_planar(U, {t, x, 0});
            resultfile << std::setw(14) << std::scientific << loop/U.getVolume()/1.0 << "  " ;
          }
        }
        resultfile << i;
        resultfile << std::endl; 
        resultfile.close();
        sprintf(filename, "result2p1d.u1potential.scaling.Nt%lu.Ns%lu.b%f.xi%f.coarsedistance",gparams.Lt, gparams.Lx,U.getBeta(), gparams.xi);
        resultfile.open(filename, std::ios::app);
        for (size_t y = 1 ; y <= gparams.Ly/2 ; y++){
          for (size_t x = 1 ; x <= gparams.Lx/2 ; x++){
            loop  = wilsonloop_non_planar(U, {0, x, y});
            //~ loop += wilsonloop_non_planar(U, {0, y, x});
            resultfile << std::setw(14) << std::scientific << loop/U.getVolume()/1.0 << "  " ;
          }
        }
        resultfile << i;
        resultfile << std::endl; 
        resultfile.close();
      }
    }
    
    end = std::chrono::high_resolution_clock::now();
    elapsed_time = end-start;
    if(thread==1){
        elapse_loop_one=elapsed_time;
    }
    os << "  " << std::setw(14) << std::scientific << elapsed_time.count() << "  " << elapse_loop_one.count()/elapsed_time.count();
    os << std::endl;
}
}
 
  os.close();
  cout << "## Acceptance rate " << rate[0]/static_cast<double>(gparams.n_meas*threads*5) << " temporal acceptance rate " << rate[1]/static_cast<double>(gparams.n_meas*threads*5) << endl;
  acceptancerates.open("acceptancerates.data", std::ios::app);
  acceptancerates << rate[0]/static_cast<double>(gparams.n_meas*threads*5) << " " << rate[1]/static_cast<double>(gparams.n_meas*threads*5) << " "
   << gparams.beta << " " << gparams.Lx << " " << gparams.Lt << " " << gparams.xi << " " 
   << delta << " " << gparams.heat << " " << threads << " " << N_hit << " " << gparams.n_meas << " " << gparams.seed << " "
   << oneengine << " " << endl;
  acceptancerates.close();
  
return(0);
}

/**
 * set up parallel, resultfile
 * for each number of threads
 * measure nmeas configurations
 * for each configuration measure gauge energy and wilson loops
 * resultfile:
 * nthreads, time(sweeps+energy),  time(wilson)
 * **/
<|MERGE_RESOLUTION|>--- conflicted
+++ resolved
@@ -142,12 +142,9 @@
     //inew counts loops, loop-variable needed to have one RNG per thread with different seeds for every measurement
       size_t inew = (i-gparams.icounter)/thread+gparams.icounter;
       
-<<<<<<< HEAD
       rate += sweep(U, engines, delta, N_hit, gparams.beta, gparams.xi, gparams.anisotropic);
       double energy = flat_spacetime::gauge_energy(U, true);
-=======
-      double energy = gauge_energy(U, true);
->>>>>>> e326f356
+
       double E = 0., Q = 0.;
       energy_density(U, E, Q);
       //measuring spatial plaquettes only means only (ndims-1)/ndims of all plaquettes are measured, so need facnorm for normalization to 1
