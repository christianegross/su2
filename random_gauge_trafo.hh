#pragma once

#include"su2.hh"
<<<<<<< HEAD
#include"gaugeconfig.hh"
#include"random_su2.hh"
#include<random>

template<class T> void random_gauge_trafo(gaugeconfig<T> &U, const int seed) {

  return;
}

template<> void random_gauge_trafo(gaugeconfig<su2> &U, const int seed) {
  std::mt19937 engine(seed);
  
  su2 rU(0., 0.), tmp(0., 0.);
=======
#include"random_su2.hh"
#include"random_gauge_trafo.hh"
#include<random>


template<class T> void random_gauge_trafo(gaugeconfig<T> &U, const int seed) {
  std::mt19937 engine(seed);
  
  T rU, tmp;
>>>>>>> 7ff0856d
  std::vector<size_t> x = {0, 0, 0, 0};
  for(x[0] = 0; x[0] < U.getLt(); x[0]++) {
    for(x[1] = 0; x[1] < U.getLx(); x[1]++) {
      for(x[2] = 0; x[2] < U.getLy(); x[2]++) {
        for(x[3] = 0; x[3] < U.getLz(); x[3]++) {
          std::vector<size_t> xminusmu = x;
<<<<<<< HEAD
          random_su2(rU, engine, 1);
=======
          random_element(rU, engine, 1);
>>>>>>> 7ff0856d
          for(size_t mu = 0; mu < U.getndims(); mu++) {
            U(x, mu) = rU * U(x, mu);

            xminusmu[mu] -= 1;
            U(xminusmu, mu) = U(xminusmu, mu) * rU.dagger();
            xminusmu[mu] += 1;
          }
        }
      }
    }
  }
  return;
}<|MERGE_RESOLUTION|>--- conflicted
+++ resolved
@@ -1,42 +1,23 @@
 #pragma once
 
 #include"su2.hh"
-<<<<<<< HEAD
 #include"gaugeconfig.hh"
 #include"random_su2.hh"
 #include<random>
 
-template<class T> void random_gauge_trafo(gaugeconfig<T> &U, const int seed) {
-
-  return;
-}
-
-template<> void random_gauge_trafo(gaugeconfig<su2> &U, const int seed) {
-  std::mt19937 engine(seed);
-  
-  su2 rU(0., 0.), tmp(0., 0.);
-=======
-#include"random_su2.hh"
-#include"random_gauge_trafo.hh"
-#include<random>
 
 
 template<class T> void random_gauge_trafo(gaugeconfig<T> &U, const int seed) {
   std::mt19937 engine(seed);
   
   T rU, tmp;
->>>>>>> 7ff0856d
   std::vector<size_t> x = {0, 0, 0, 0};
   for(x[0] = 0; x[0] < U.getLt(); x[0]++) {
     for(x[1] = 0; x[1] < U.getLx(); x[1]++) {
       for(x[2] = 0; x[2] < U.getLy(); x[2]++) {
         for(x[3] = 0; x[3] < U.getLz(); x[3]++) {
           std::vector<size_t> xminusmu = x;
-<<<<<<< HEAD
-          random_su2(rU, engine, 1);
-=======
           random_element(rU, engine, 1);
->>>>>>> 7ff0856d
           for(size_t mu = 0; mu < U.getndims(); mu++) {
             U(x, mu) = rU * U(x, mu);
 
@@ -49,4 +30,14 @@
     }
   }
   return;
+}
+
+template<> void random_gauge_trafo(gaugeconfig<Gsu2> &U, const int seed) {
+
+  return;
+}
+
+template<> void random_gauge_trafo(gaugeconfig<Lsu2> &U, const int seed) {
+
+  return;
 }