--- conflicted
+++ resolved
@@ -20,20 +20,11 @@
           for(size_t mu = 0; mu < 4; mu++) {
             su2 K = get_staples(U, x, mu);
             for(size_t n = 0; n < N_hit; n++) {
-<<<<<<< HEAD
-              bool accept = false;
-              random_su2(rU, engine, delta);
-              double deltaS = beta/static_cast<double>(N_c)*
-                (trace(U(x, mu) * K) - trace(U(x, mu) * rU * K));
-              if(deltaS < 0) accept = true;
-              else accept = (uniform(engine) < exp(-deltaS));
-=======
               random_su2(R, engine, delta);
               double deltaS = beta/static_cast<double>(N_c)*
                 (trace(U(x, mu) * K) - trace(U(x, mu) * R * K));
               bool accept = (deltaS < 0);
               if(!accept) accept = (uniform(engine) < exp(-deltaS));
->>>>>>> b93c0e63
               if(accept) {
                 U(x, mu) = U(x, mu) * R;
                 U(x, mu).rescale();
