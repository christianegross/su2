--- conflicted
+++ resolved
@@ -97,7 +97,6 @@
     a -= A.geta();
   }
   
-<<<<<<< HEAD
 private:
   Float a;
 };
@@ -124,12 +123,8 @@
 template<typename Float, class Group> class adjointfield {
 public:
   using value_type = typename adjoint_type<Float, Group>::type;
-  adjointfield(const size_t Ls, const size_t Lt) : 
-    Ls(Ls), Lt(Lt), volume(Ls*Ls*Ls*Lt) {
-=======
   adjointfield(const size_t Lx, const size_t Ly, const size_t Lz, const size_t Lt, const size_t ndims = 4) : 
     Lx(Lx), Ly(Ly), Lz(Lz), Lt(Lt), volume(Lx*Ly*Lz*Lt), ndims(ndims) {
->>>>>>> 4ad3b98e
     data.resize(volume*4);
   }
   adjointfield(const adjointfield &U) :
@@ -166,15 +161,10 @@
   size_t getSize() const {
     return(volume*ndims);
   }
-<<<<<<< HEAD
   void operator=(const adjointfield<Float, Group> &U) {
-    Ls = U.getLs();
-=======
-  void operator=(const adjointfield &U) {
     Lx = U.getLx();
     Ly = U.getLz();
     Lz = U.getLz();
->>>>>>> 4ad3b98e
     Lt = U.getLt();
     volume = U.getVolume();
     data.resize(U.getSize());
@@ -227,18 +217,13 @@
   return adjointsu2<Float>(x * A.geta(), x * A.getb(), x * A.getc());
 }
 
-<<<<<<< HEAD
 template<typename Float> inline adjointu1<Float> operator*(const Float &x, const adjointu1<Float> &A) {
   return adjointu1<Float>(x * A.geta());
 }
 
 
 template<typename Float, class Group>  adjointfield<Float, su2> operator*(const Float &x, const adjointfield<Float, Group> &A) {
-  adjointfield<Float, Group> res(A.getLs(), A.getLt());
-=======
-template<class T>  adjointfield<T> operator*(const T &x, const adjointfield<T> &A) {
-  adjointfield<T> res(A.getLx(), A.getLy(), A.getLz(), A.getLt());
->>>>>>> 4ad3b98e
+  adjointfield<Float, Group> res(A.getLx(), A.getLy(), A.getLz(), A.getLt());
   for(size_t i = 0; i < A.getSize(); i++) {
     res[i] = x * A[i];
   }
@@ -254,7 +239,6 @@
   return res;
 }
 
-<<<<<<< HEAD
 template<typename Float> Float operator*(const adjointfield<Float, _u1> &A, const adjointfield<Float, _u1> &B) {
   Float res = 0.;
   assert(A.getSize() == B.getSize());
@@ -276,10 +260,6 @@
 }
 
 template<class URNG, typename Float> void initnormal(URNG &engine, adjointfield<Float, _u1> &A) {
-=======
-template<class URNG, class T> adjointfield<T> initnormal(URNG &engine, const size_t Lx, const size_t Ly, const size_t Lz, const size_t Lt, const size_t ndims) {
-  adjointfield<T> A(Lx, Ly, Lz, Lt, ndims);
->>>>>>> 4ad3b98e
   std::normal_distribution<double> normal(0., 1.);
   for(size_t i = 0; i < A.getSize(); i++) {
     A[i].seta(Float(normal(engine)));
