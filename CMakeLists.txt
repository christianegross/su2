--- conflicted
+++ resolved
@@ -91,7 +91,6 @@
 add_executable(scaling scaling.cc)
 add_executable(try tryreduce.cc)
 
-<<<<<<< HEAD
 set(
     link_dir  
     ${yaml_src_dir}/build/
@@ -100,13 +99,10 @@
 
 target_link_directories(su2 PUBLIC ${link_dir})
 
-foreach(target su2-hmc u1-hmc su2-metropolis u1-metropolis su2-kramers su2-measure u1-measure test-groups)
+foreach(target su2-hmc u1-hmc su2-metropolis u1-metropolis su2-kramers su2-measure u1-measure test-groups scaling try)
   target_link_libraries(${target} su2 libyaml-cpp.a)
   target_link_directories(${target} PUBLIC ${link_dir})
 
-=======
-foreach(target su2-hmc u1-hmc su2-metropolis u1-metropolis su2-kramers su2-measure u1-measure test-groups scaling try)
->>>>>>> 0da0cd54
   if(Boost_FOUND)
     target_link_libraries(${target} su2 ${Boost_LIBRARIES})
   else()
