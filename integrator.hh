#pragma once

#include"hamiltonian_field.hh"
#include"monomial.hh"
#include"md_params.hh"
#include"update_gauge.hh"
#include"update_momenta.hh"
#include"gaugeconfig.hh"
#include<vector>
#include<list>
#include<iostream>
#include<cmath>

enum integrators { LEAPFROG = 0, LP_LEAPFROG = 1, OMF4 = 2, LP_OMF4 = 3, EULER = 4, RUTH = 5};

// virtual integrator class
template<typename Float, class Group> class integrator{
public:
  integrator() {}
  virtual void integrate(std::list<monomial<Float, Group>*> &monomial_list, hamiltonian_field<Float, Group> &h, 
                         md_params const &params, const bool restore = true) = 0;
};

// leapfrog integration scheme
template<typename Float, class Group> class leapfrog : public integrator<Float, Group> {
public:
  leapfrog() {}
  void integrate(std::list<monomial<Float, Group>*> &monomial_list, hamiltonian_field<Float, Group> &h, 
                 md_params const &params, const bool restore=true) {
<<<<<<< HEAD
    adjointfield<Float, Group> deriv(h.U->getLs(), h.U->getLt());
=======
    adjointfield<T> deriv(h.U->getLx(), h.U->getLy(), h.U->getLz(), h.U->getLt(), h.U->getndims());
>>>>>>> 4ad3b98e
    
    Float dtau = params.gettau()/Float(params.getnsteps());
    // initial half-step for the  momenta
    update_momenta(monomial_list, deriv, h, dtau/2.);
    // first full step for gauge
    update_gauge(h, dtau);
    // nsteps-1 full steps
    for(size_t i = 0; i < params.getnsteps()-1; i++) {
      update_momenta(monomial_list, deriv, h, dtau);
      update_gauge(h, dtau);
    }

    // final half-step for the momenta
    update_momenta(monomial_list, deriv, h, dtau/2.);
    // restore SU
    if(restore) h.U->restoreSU();
  }
};

// leapfrog with rounding to allow for lower precision during MD update
template<typename Float, class Group> class lp_leapfrog : public integrator<Float, Group> {
public:
  lp_leapfrog() : n_prec(16) {}
  lp_leapfrog(size_t n) : n_prec(n) {}
  void integrate(std::list<monomial<Float, Group>*> &monomial_list, hamiltonian_field<Float, Group> &h, 
                 md_params const &params, const bool restore = true) {
<<<<<<< HEAD
    adjointfield<Float, Group> deriv(h.U->getLs(), h.U->getLt());
=======
    adjointfield<T> deriv(h.U->getLx(), h.U->getLy(), h.U->getLz(), h.U->getLt(), h.U->getndims());
>>>>>>> 4ad3b98e
    const size_t N = pow(10, n_prec);

    Float dtau = params.gettau()/Float(params.getnsteps());
    // initial half-step for the  momenta
    round_and_update_momenta(monomial_list, deriv, h, dtau/2., N);
    // first full step for gauge
    round_and_update_gauge(h, dtau, N);
    // nsteps-1 full steps
    for(size_t i = 0; i < params.getnsteps()-1; i++) {
      round_and_update_momenta(monomial_list, deriv, h, dtau, N);
      round_and_update_gauge(h, dtau, N);
    }

    // final half-step for the momenta
    round_and_update_momenta(monomial_list, deriv, h, dtau/2., N);
    // restore SU
    if(restore) h.U->restoreSU();
  }
private:
  size_t n_prec;
};


// OMF4 integration scheme
template<typename Float, class Group> class omf4 : public integrator<Float, Group> {
public:
  omf4() : rho(0.2539785108410595), theta(-0.03230286765269967), vartheta(0.08398315262876693), lambda(0.6822365335719091) {}
  void integrate(std::list<monomial<Float, Group>*> &monomial_list, hamiltonian_field<Float, Group> &h, 
                 md_params const &params, const bool restore = true) {
<<<<<<< HEAD
    adjointfield<Float, Group> deriv(h.U->getLs(), h.U->getLt());
=======
    adjointfield<T> deriv(h.U->getLx(), h.U->getLy(), h.U->getLz(), h.U->getLt(), h.U->getndims());
>>>>>>> 4ad3b98e
    
    Float dtau = params.gettau()/Float(params.getnsteps());
    Float eps[10] = {rho*dtau, lambda*dtau, 
                 theta*dtau, 0.5*(1-2.*(lambda+vartheta))*dtau, 
                 (1-2.*(theta+rho))*dtau, 0.5*(1-2.*(lambda+vartheta))*dtau,
                 theta*dtau, lambda*dtau,
                 rho*dtau, 2*vartheta*dtau};
    
    // initial half-step for the momenta
    update_momenta(monomial_list, deriv, h, 0.5*eps[9]);
    // nsteps-1 full steps
    for(size_t i = 1; i < params.getnsteps()-1; i++) {
      for(size_t j = 0; j < 5; j++) {
        update_gauge(h, eps[2*j]);
        update_momenta(monomial_list, deriv, h, eps[2*j+1]);
      }
    }
    // almost one more full step
    for(size_t j = 0; j < 4; j++) {
      update_gauge(h, eps[2*j]);
      update_momenta(monomial_list, deriv, h, eps[2*j+1]);
    }
    update_gauge(h, eps[8]);
    // final half-step in the momenta
    update_momenta(monomial_list, deriv, h, 0.5*eps[9]);
    // restore SU
    if(restore) h.U->restoreSU();
  }
private:
  double rho, theta, vartheta, lambda;
};

// OMF4 integration scheme in low precision
template<typename Float, class Group> class lp_omf4 : public integrator<Float, Group> {
public:
  lp_omf4() : rho(0.2539785108410595), theta(-0.03230286765269967), vartheta(0.08398315262876693), lambda(0.6822365335719091), n_prec(16) {}
  lp_omf4(size_t n) : rho(0.2539785108410595), theta(-0.03230286765269967), vartheta(0.08398315262876693), lambda(0.6822365335719091), n_prec(n) {}
  void integrate(std::list<monomial<Float, Group>*> &monomial_list, hamiltonian_field<Float, Group> &h, 
                 md_params const &params, const bool restore = true) {
<<<<<<< HEAD
    adjointfield<Float, Group> deriv(h.U->getLs(), h.U->getLt());
=======
    adjointfield<T> deriv(h.U->getLx(), h.U->getLy(), h.U->getLz(), h.U->getLt(), h.U->getndims());
>>>>>>> 4ad3b98e
    const size_t N = pow(10, n_prec);

    Float dtau = params.gettau()/Float(params.getnsteps());
    Float eps[10] = {rho*dtau, lambda*dtau, 
                 theta*dtau, 0.5*(1-2.*(lambda+vartheta))*dtau, 
                 (1-2.*(theta+rho))*dtau, 0.5*(1-2.*(lambda+vartheta))*dtau,
                 theta*dtau, lambda*dtau,
                 rho*dtau, 2*vartheta*dtau};
    
    // initial half-step for the momenta
    round_and_update_momenta(monomial_list, deriv, h, 0.5*eps[9], N);
    // nsteps-1 full steps
    for(size_t i = 1; i < params.getnsteps()-1; i++) {
      for(size_t j = 0; j < 5; j++) {
        round_and_update_gauge(h, eps[2*j], N);
        round_and_update_momenta(monomial_list, deriv, h, eps[2*j+1], N);
      }
    }
    // almost one more full step
    for(size_t j = 0; j < 4; j++) {
      round_and_update_gauge(h, eps[2*j], N);
      round_and_update_momenta(monomial_list, deriv, h, eps[2*j+1], N);
    }
    round_and_update_gauge(h, eps[8], N);
    // final half-step in the momenta
    round_and_update_momenta(monomial_list, deriv, h, 0.5*eps[9], N);
    // restore SU
    if(restore) h.U->restoreSU();
  }
private:
  double rho, theta, vartheta, lambda;
  size_t n_prec;
};

// semi-implicit symplectic Euler integration scheme
template<typename Float, class Group> class euler : public integrator<Float, Group> {
public:
  euler() {}
  void integrate(std::list<monomial<Float, Group>*> &monomial_list, hamiltonian_field<Float, Group> &h, 
                 md_params const &params, const bool restore = true) {
<<<<<<< HEAD
    adjointfield<Float, Group> deriv(h.U->getLs(), h.U->getLt());
=======
    adjointfield<T> deriv(h.U->getLx(), h.U->getLy(), h.U->getLz(), h.U->getLt(), h.U->getndims());
>>>>>>> 4ad3b98e
    
    Float dtau = params.gettau()/Float(params.getnsteps());
    // nsteps full steps
    for(size_t i = 0; i < params.getnsteps(); i++) {
      update_momenta(monomial_list, deriv, h, dtau);
      update_gauge(h, dtau);
    }
    // restore SU
    if(restore) h.U->restoreSU();
  }
};

// third order symplectic, but non-reversible integrator (Ruth)
template<typename Float, class Group> class ruth : public integrator<Float, Group> {
public:
  ruth() {}
  void integrate(std::list<monomial<Float, Group>*> &monomial_list, hamiltonian_field<Float, Group> &h, 
                 md_params const &params, const bool restore = true) {
<<<<<<< HEAD
    adjointfield<Float, Group> deriv(h.U->getLs(), h.U->getLt());
=======
    adjointfield<T> deriv(h.U->getLx(), h.U->getLy(), h.U->getLz(), h.U->getLt(), h.U->getndims());
>>>>>>> 4ad3b98e
    
    Float dtau = params.gettau()/Float(params.getnsteps());
    // nsteps full steps
    for(size_t i = 0; i < params.getnsteps(); i++) {
      update_momenta(monomial_list, deriv, h, dtau);
      update_gauge(h, -1./24.*dtau);
      update_momenta(monomial_list, deriv, h, -2./3.*dtau);
      update_gauge(h, 3./4.*dtau);
      update_momenta(monomial_list, deriv, h, 2./3.*dtau);
      update_gauge(h, 7./24.*dtau);
    }
    // restore SU
    if(restore) h.U->restoreSU();
  }
};


template<typename Float, class Group> integrator<Float, Group>* set_integrator(const size_t integs, const size_t exponent) {
  integrator<Float, Group> * integ;
  if(static_cast<integrators>(integs) == LEAPFROG) {
    integ = new leapfrog<Float, Group>();
    std::cerr << "leapfrog" << std::endl;
  }
  else if(static_cast<integrators>(integs) == LP_LEAPFROG) {
    integ = new lp_leapfrog<Float, Group>(exponent);
    std::cerr << "lp_leapfrog" << std::endl;
  }
  else if(static_cast<integrators>(integs) == OMF4) {
    integ = new omf4<Float, Group>();
    std::cerr << "omf4" << std::endl;
  }
  else if(static_cast<integrators>(integs) == LP_OMF4) {
    integ = new lp_omf4<Float, Group>(exponent);
    std::cerr << "lp_omf4" << std::endl;
  }
  else if(static_cast<integrators>(integs) == EULER) {
    integ = new euler<Float, Group>();
    std::cerr << "euler" << std::endl;
  }
  else if(static_cast<integrators>(integs) == RUTH) {
    integ = new ruth<Float, Group>();
    std::cerr << "ruth" << std::endl;
  }
  else {
    std::cerr << "Integrator does not match, using default" << std::endl;
    integ = new leapfrog<Float, Group>();
  }
  return integ;
}<|MERGE_RESOLUTION|>--- conflicted
+++ resolved
@@ -27,11 +27,8 @@
   leapfrog() {}
   void integrate(std::list<monomial<Float, Group>*> &monomial_list, hamiltonian_field<Float, Group> &h, 
                  md_params const &params, const bool restore=true) {
-<<<<<<< HEAD
-    adjointfield<Float, Group> deriv(h.U->getLs(), h.U->getLt());
-=======
-    adjointfield<T> deriv(h.U->getLx(), h.U->getLy(), h.U->getLz(), h.U->getLt(), h.U->getndims());
->>>>>>> 4ad3b98e
+
+    adjointfield<Float, Group> deriv(h.U->getLx(), h.U->getLy(), h.U->getLz(), h.U->getLt(), h.U->getndims());
     
     Float dtau = params.gettau()/Float(params.getnsteps());
     // initial half-step for the  momenta
@@ -58,11 +55,7 @@
   lp_leapfrog(size_t n) : n_prec(n) {}
   void integrate(std::list<monomial<Float, Group>*> &monomial_list, hamiltonian_field<Float, Group> &h, 
                  md_params const &params, const bool restore = true) {
-<<<<<<< HEAD
-    adjointfield<Float, Group> deriv(h.U->getLs(), h.U->getLt());
-=======
-    adjointfield<T> deriv(h.U->getLx(), h.U->getLy(), h.U->getLz(), h.U->getLt(), h.U->getndims());
->>>>>>> 4ad3b98e
+    adjointfield<Float, Group> deriv(h.U->getLx(), h.U->getLy(), h.U->getLz(), h.U->getLt(), h.U->getndims());
     const size_t N = pow(10, n_prec);
 
     Float dtau = params.gettau()/Float(params.getnsteps());
@@ -92,12 +85,8 @@
   omf4() : rho(0.2539785108410595), theta(-0.03230286765269967), vartheta(0.08398315262876693), lambda(0.6822365335719091) {}
   void integrate(std::list<monomial<Float, Group>*> &monomial_list, hamiltonian_field<Float, Group> &h, 
                  md_params const &params, const bool restore = true) {
-<<<<<<< HEAD
-    adjointfield<Float, Group> deriv(h.U->getLs(), h.U->getLt());
-=======
-    adjointfield<T> deriv(h.U->getLx(), h.U->getLy(), h.U->getLz(), h.U->getLt(), h.U->getndims());
->>>>>>> 4ad3b98e
-    
+
+    adjointfield<Float, Group> deriv(h.U->getLx(), h.U->getLy(), h.U->getLz(), h.U->getLt(), h.U->getndims());
     Float dtau = params.gettau()/Float(params.getnsteps());
     Float eps[10] = {rho*dtau, lambda*dtau, 
                  theta*dtau, 0.5*(1-2.*(lambda+vartheta))*dtau, 
@@ -136,11 +125,8 @@
   lp_omf4(size_t n) : rho(0.2539785108410595), theta(-0.03230286765269967), vartheta(0.08398315262876693), lambda(0.6822365335719091), n_prec(n) {}
   void integrate(std::list<monomial<Float, Group>*> &monomial_list, hamiltonian_field<Float, Group> &h, 
                  md_params const &params, const bool restore = true) {
-<<<<<<< HEAD
-    adjointfield<Float, Group> deriv(h.U->getLs(), h.U->getLt());
-=======
-    adjointfield<T> deriv(h.U->getLx(), h.U->getLy(), h.U->getLz(), h.U->getLt(), h.U->getndims());
->>>>>>> 4ad3b98e
+
+    adjointfield<Float, Group> deriv(h.U->getLx(), h.U->getLy(), h.U->getLz(), h.U->getLt(), h.U->getndims());
     const size_t N = pow(10, n_prec);
 
     Float dtau = params.gettau()/Float(params.getnsteps());
@@ -181,12 +167,8 @@
   euler() {}
   void integrate(std::list<monomial<Float, Group>*> &monomial_list, hamiltonian_field<Float, Group> &h, 
                  md_params const &params, const bool restore = true) {
-<<<<<<< HEAD
-    adjointfield<Float, Group> deriv(h.U->getLs(), h.U->getLt());
-=======
-    adjointfield<T> deriv(h.U->getLx(), h.U->getLy(), h.U->getLz(), h.U->getLt(), h.U->getndims());
->>>>>>> 4ad3b98e
-    
+
+    adjointfield<Float, Group> deriv(h.U->getLx(), h.U->getLy(), h.U->getLz(), h.U->getLt(), h.U->getndims());
     Float dtau = params.gettau()/Float(params.getnsteps());
     // nsteps full steps
     for(size_t i = 0; i < params.getnsteps(); i++) {
@@ -204,11 +186,8 @@
   ruth() {}
   void integrate(std::list<monomial<Float, Group>*> &monomial_list, hamiltonian_field<Float, Group> &h, 
                  md_params const &params, const bool restore = true) {
-<<<<<<< HEAD
-    adjointfield<Float, Group> deriv(h.U->getLs(), h.U->getLt());
-=======
-    adjointfield<T> deriv(h.U->getLx(), h.U->getLy(), h.U->getLz(), h.U->getLt(), h.U->getndims());
->>>>>>> 4ad3b98e
+
+    adjointfield<Float, Group> deriv(h.U->getLx(), h.U->getLy(), h.U->getLz(), h.U->getLt(), h.U->getndims());
     
     Float dtau = params.gettau()/Float(params.getnsteps());
     // nsteps full steps
