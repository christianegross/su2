#include"gradient_flow.hh"
#include"su2.hh"
#include"gaugeconfig.hh"
#include"adjointfield.hh"
#include"gauge_energy.hh"
#include"energy_density.hh"
#include"monomial.hh"
#include"gaugemonomial.hh"
#include"hamiltonian_field.hh"
#include"update_gauge.hh"

#include<string>
#include<fstream>
#include<iomanip>

void runge_kutta(hamiltonian_field<double> &h, monomial<double> &SW, const double eps) {

  double zfac[5] = { (-17.0)/(36.0), (8.0)/(9.0), (-3.0)/(4.0)};
  double expfac[3] = {-36.0/4./17.0, 1., -1.};

  // following arxiv:1006.4518
  //
  // W0      = V_t
  // W1      = exp(1/4 Z0) W0
  // W2      = exp(8/9 Z1 - 17/36 Z0) W1 = exp(Z') W1
  // V_t+eps = exp(3/4 Z2 - 8/9 Z1 + 17/36 Z0) W2 = exp(3/4 Z2 - Z') W2
  //
  // Zi = eps*Z(Wi)
  // before the three steps zero the derivative field
  zeroadjointfield(*(h.momenta));

  for(int f = 0; f < 3; f++) {
    // add to *(h.momenta) 
    // we have to cancel beta/N_c from the derivative
    // a factor two to obtain the correct normalisation of 
    // the Wilson plaquette action
    // S_W = 1./g_0^2 \sum_x \sum_{p} Re Tr(1 - U(p))
    // where we sum over all oriented plaquettes
    // we sum over unoriented plaquettes, so we have to multiply by 2
    // which is usually in beta
    SW.derivative(*(h.momenta), h, 2.*N_c*zfac[f]/h.U->getBeta());
    // The '-' comes from the action to be tr(1-U(p))
    // update the flowed gauge field Vt
    update_gauge(h, -eps*expfac[f]);
  }
  return;
}

void gradient_flow(gaugeconfig<su2> &U, std::string const &path, const double tmax) {
  double t[3], P[3], E[3];
  double eps = 0.01;
  std::ofstream os(path, std::ios::out);
  double density = 0., Q = 0.;
  for(unsigned int i = 0; i < 3; i++) {
    t[i] = 0.;
    P[i] = 0.;
    E[i] = 0.;
  }
  P[2] = gauge_energy(U)/U.getVolume()/N_c/6.;
  energy_density(U, density, Q);
  E[2] = density;

<<<<<<< HEAD
  gaugeconfig Vt(U);
  adjointfield<double> deriv(U.getLx(), U.getLy(), U.getLz(), U.getLt(), U.getndims());
=======
  gaugeconfig<su2> Vt(U);
  adjointfield<double> deriv(U.getLs(), U.getLt());
>>>>>>> 48c25ffd
  hamiltonian_field<double> h(deriv, Vt);

  gaugemonomial<double> SW(0);

  while(t[1] < tmax) {
    t[0] = t[2];
    P[0] = P[2];
    E[0] = E[2];
    for(unsigned int x0 = 1; x0 < 3; x0++) {
      t[x0] = t[x0-1] + eps;
      runge_kutta(h, SW, eps);
      P[x0] = gauge_energy(Vt)/U.getVolume()/N_c/6.;
      energy_density(Vt, density, Q);
      E[x0] = density;
    }
    double tsqP = t[1]*t[1]*2*N_c*6.*(1-P[1]);
    double tsqE = t[1]*t[1]*E[1];
    os << std::scientific << std::setw(15) << t[1] << " ";
    os << P[1] << " ";
    os << 2*N_c*6.*(1.-P[1]) << " ";
    os << tsqP << " ";
    os << E[1] << " ";
    os << tsqE << std::endl;
  }

  return;
}<|MERGE_RESOLUTION|>--- conflicted
+++ resolved
@@ -60,13 +60,8 @@
   energy_density(U, density, Q);
   E[2] = density;
 
-<<<<<<< HEAD
-  gaugeconfig Vt(U);
+  gaugeconfig<su2> Vt(U);
   adjointfield<double> deriv(U.getLx(), U.getLy(), U.getLz(), U.getLt(), U.getndims());
-=======
-  gaugeconfig<su2> Vt(U);
-  adjointfield<double> deriv(U.getLs(), U.getLt());
->>>>>>> 48c25ffd
   hamiltonian_field<double> h(deriv, Vt);
 
   gaugemonomial<double> SW(0);
