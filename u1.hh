#pragma once 

#include"accum_type.hh"
#include"traceless_antiherm.hh"
#include<complex>
#include<iostream>
#include<fstream>

using Complex = std::complex<double>;

class _u1 {
public:
  const size_t N_c = 1;
  explicit _u1() : a(0) {}
  explicit _u1(double _a) : a(_a) {}
  _u1(const _u1& U) : a(U.a) {}
  _u1(Complex _a) : a(std::arg(_a)) {}

  friend Complex operator+(const _u1 &U1, const _u1 &U2);
  friend Complex operator-(const _u1 &U1, const _u1 &U2);
<<<<<<< HEAD
  friend _u1 operator*(const _u1 &U1, const _u1 &U2);
=======
  friend _u1 operator*(const _u1 &U1, const _u1 &U2); 
>>>>>>> 4053c09a
  
  // implicit conversion operator to complex
  operator Complex() const {
    return(std::exp(a*Complex(0., 1.))); 
  }
  _u1& operator*=(const _u1 &U1) {
    this->a += U1.a;
    return *this;
  }
  _u1 round(size_t n) const {
    double dn = n;
    return _u1(double(std::round(a)*dn)/dn);
  }

  double geta() const {
    return(a);
  }
  void operator=(const _u1 &U) {
    a = U.a;
  }
  void set(const double _a) {
    a = _a;
  }
  _u1 dagger() const {
    return(_u1(-a));
  }
  double retrace() {
    return(std::cos(a));
  }
  Complex det() {
    return(std::exp(a*Complex(0., 1.))); 
  }
  void restoreSU() {
  }

private:
  double a;
};

inline double retrace(_u1 const &U) {
  return(std::cos(U.geta()));
}

inline double retrace(const Complex c) {
  return(std::real(c));
}

inline Complex trace(const Complex c) {
  return(c);
}

template<> struct accum_type<_u1> {
  typedef Complex type;
};

template<> inline Complex traceless_antiherm(const Complex& x) {
  return(Complex(0., std::imag(x)));
}

//_u1 operator*(const _u1 &U1, const _u1 &U2);
//Complex operator*(const _u1 &U1, const Complex &U2);
//Complex operator*(const Complex &U1, const _u1 &U2);
//Complex operator+(const _u1 &U1, const _u1 &U2);
//Complex operator-(const _u1 &U1, const _u1 &U2);
//void operator+=(Complex & U1, const _u1 & U2);
//void operator*=(Complex & U1, const _u1 & U2);

inline _u1 operator*(const _u1 &U1, const _u1 &U2) {
  //  _u1 res;
  //  res.a = U1.a + U2.a;
  return _u1(U1.a + U2.a);
}

inline Complex operator*(const _u1 &U1, const Complex &U2) {
  return(std::exp(U1.geta()*Complex(0., 1.)) * U2);
}
inline Complex operator*(const Complex &U1, const _u1 &U2) {
  return(U1 * std::exp(U2.geta()*Complex(0., 1.)));
}


inline Complex operator+(const _u1 &U1, const _u1 &U2) {
  return(std::exp(U1.a*Complex(0., 1.)) +
         std::exp(U2.a*Complex(0., 1.)));
}

inline Complex operator-(const _u1 &U1, const _u1 &U2) {
  return(std::exp(U1.a*Complex(0., 1.)) -
         std::exp(U2.a*Complex(0., 1.)));
}

inline void operator+=(Complex & U1, const _u1 & U2) {
  U1 += std::exp(U2.geta()*Complex(0., 1.));
}

inline void operator*=(Complex & U1, const _u1 & U2) {
  U1 *= std::exp(U2.geta()*Complex(0., 1.));
}<|MERGE_RESOLUTION|>--- conflicted
+++ resolved
@@ -18,11 +18,7 @@
 
   friend Complex operator+(const _u1 &U1, const _u1 &U2);
   friend Complex operator-(const _u1 &U1, const _u1 &U2);
-<<<<<<< HEAD
-  friend _u1 operator*(const _u1 &U1, const _u1 &U2);
-=======
   friend _u1 operator*(const _u1 &U1, const _u1 &U2); 
->>>>>>> 4053c09a
   
   // implicit conversion operator to complex
   operator Complex() const {
