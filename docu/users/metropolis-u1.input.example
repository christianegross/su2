--- conflicted
+++ resolved
@@ -14,11 +14,7 @@
     #anisotropic : false
 
 metropolis:
-<<<<<<< HEAD
-  confdir: "./c1/"
-=======
   conf_dir: "./c1/"
->>>>>>> ef997ab5
   n_meas: 10
   N_save: 2
   N_hit: 10
