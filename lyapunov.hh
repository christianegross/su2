--- conflicted
+++ resolved
@@ -36,11 +36,7 @@
   adjointfield<T> momenta2(momenta);
   
   // generate copy of U, but round to d decimal digits
-<<<<<<< HEAD
-  gaugeconfig U2(U.getLx(), U.getLy(), U.getLz(), U.getLt(), U.getBeta());
-=======
-  gaugeconfig<su2> U2(U.getLs(), U.getLt(), U.getBeta());
->>>>>>> 48c25ffd
+  gaugeconfig<su2> U2(U.getLx(), U.getLy(), U.getLz(), U.getLt(), U.getBeta());
   if(d != 0) {
     for(size_t i = 0; i < U.getSize(); i++) {
       U2[i] = U[i].round(n);
