#pragma once

#include"gaugeconfig.hh"
#include"adjointfield.hh"
#include"hamiltonian_field.hh"
#include"md_params.hh"
#include"integrator.hh"
#include<iostream>
#include<vector>
#include<list>
#include<random>
#include<iostream>
#include<fstream>
#include<cmath>
#include<complex>

using std::vector;

// this performs two parallel MD integrations
// starting from identical momenta
// and up to rounding the same gauge fields

template<typename Float, class URNG, class Group> void compute_lyapunov(gaugeconfig<su2> &U, 
                                                                        URNG &engine, 
                                                                        md_params params,
                                                                        std::list<monomial<Float, Group>*> &monomial_list, 
                                                                        integrator<Float, Group> &md_integ, 
                                                                        std::string const &path, 
                                                                        const size_t d = 12) {

  const size_t n = pow(10, d);

<<<<<<< HEAD
  adjointfield<Float, Group> momenta(U.getLs(), U.getLt());
  // generate standard normal distributed random momenta
  initnormal(engine, momenta);
  adjointfield<Float, Group> momenta2(momenta);
=======
  adjointfield<T> momenta(U.getLx(), U.getLy(), U.getLz(), U.getLt(), U.getndims());
  // generate standard normal distributed random momenta
  momenta = initnormal<URNG, T>(engine, U.getLx(), U.getLy(), U.getLz(), U.getLt(), U.getndims());
  adjointfield<T> momenta2(momenta);
>>>>>>> 4ad3b98e
  
  // generate copy of U, but round to d decimal digits
  gaugeconfig<su2> U2(U.getLx(), U.getLy(), U.getLz(), U.getLt(), U.getBeta());
  if(d != 0) {
    for(size_t i = 0; i < U.getSize(); i++) {
      U2[i] = U[i].round(n);
    }
  }
  else {
    for(size_t i = 0; i < U.getSize(); i++) {
      U2[i] = U[i];
    }
  }
  
  hamiltonian_field<Float, Group> h(momenta, U);
  hamiltonian_field<Float, Group> h2(momenta2, U2);

  double dtau = params.gettau() / params.getnsteps();
  params.settau(dtau);
  params.setnsteps(1);

  std::ofstream os(path, std::ios::out);
  for(size_t t = 0; t < 100; t++) {
    md_integ.integrate(monomial_list, h, params, false);
    md_integ.integrate(monomial_list, h2, params, false);
    double sum = 0.;
    for(size_t i = 0; i < U.getSize(); i++) {
      sum += norm(U[i].geta() - U2[i].geta()) + norm(U[i].getb() - U2[i].getb());
    }
    os << t << " " << sum << std::endl;
  }
  return;
}<|MERGE_RESOLUTION|>--- conflicted
+++ resolved
@@ -30,17 +30,10 @@
 
   const size_t n = pow(10, d);
 
-<<<<<<< HEAD
-  adjointfield<Float, Group> momenta(U.getLs(), U.getLt());
+  adjointfield<Float, Group> momenta(U.getLx(), U.getLy(), U.getLz(), U.getLt(), U.getndims());
   // generate standard normal distributed random momenta
   initnormal(engine, momenta);
   adjointfield<Float, Group> momenta2(momenta);
-=======
-  adjointfield<T> momenta(U.getLx(), U.getLy(), U.getLz(), U.getLt(), U.getndims());
-  // generate standard normal distributed random momenta
-  momenta = initnormal<URNG, T>(engine, U.getLx(), U.getLy(), U.getLz(), U.getLt(), U.getndims());
-  adjointfield<T> momenta2(momenta);
->>>>>>> 4ad3b98e
   
   // generate copy of U, but round to d decimal digits
   gaugeconfig<su2> U2(U.getLx(), U.getLy(), U.getLz(), U.getLt(), U.getBeta());
