#include"su2.hh"
#include"gaugeconfig.hh"
#include"energy_density.hh"
#include"tensors.hh"
#include"accum_type.hh"
#include<complex>

#ifndef M_PI
#define M_PI 3.14159265358979323846
#endif

// symmetric definition of the energy density
// using the clover leaf
//
//         
//  <--   <--
// |  ^  |  ^
// |  |  |  | mu
// -->   -->
//
//  <--   <--
// |  ^  |  ^
// |  |  |  |
// -->   -->
//        nu
//
// checked for gauge invariance!
//
// energy density
// E = 1/4 G_{mu nu}^a G_{mu nu}^a = 1/2 tr(G_{mu nu} G_{mu nu})
//
// topological charge
// Q = 1./(32 pi^2) eps_\mu\nu\rho\sigma Trace[ G_\mu\nu G_\rho\sigma]
//
// from hep-lat/9603008 we take equation (6)
// G_\mu\nu = 1/4 sum_clover 1/2 (clover - h.c.)_\mu\nu
//
// that means
// Q = 1./(32 pi^2)/16 eps_\mu\nu\rho\sigma Trace[
//  sum_clover 1/2 (clover - h.c.)_\mu\nu * sum_clover 1/2 (clover - h.c.)_\rho\sigma
// ]
//
// if we take only the terms with \mu < \nu and \rho < \sigma, we need
// to multiply by a factor of 4. All 4 terms come with the same sign.

void energy_density(gaugeconfig<su2> &U, double &res, double &Q) {
  res = 0.;
  Q = 0.;

  typedef typename accum_type<su2>::type accum;
  // Euclidean 4D totally anti-symemtric tensor 
  static epsilon4_t eps4 = new_epsilon4();
  
  std::vector<size_t> x = {0, 0, 0, 0};
  for(x[0] = 0; x[0] < U.getLt(); x[0]++) {
    for(x[1] = 0; x[1] < U.getLx(); x[1]++) {
      for(x[2] = 0; x[2] < U.getLy(); x[2]++) {
        for(x[3] = 0; x[3] < U.getLz(); x[3]++) {
          std::vector<size_t> x1 = x;
          std::vector<size_t> x2 = x;
          std::vector<size_t> x3 = x;
<<<<<<< HEAD
          su2 G[4][4];
          for(size_t mu = 0; mu < U.getndims()-1; mu++) {
            for(size_t nu = mu+1; nu < U.getndims(); nu++) {
=======
          accum G[4][4];
          for(size_t mu = 0; mu < 3; mu++) {
            for(size_t nu = mu+1; nu < 4; nu++) {
>>>>>>> 1c4229bb
              x1[mu] += 1;
              x2[nu] += 1;
              accum leaf = U(x, mu) * U(x1, nu) *
                U(x2, mu).dagger()*U(x, nu).dagger();
              x1[mu] -= 1;
              x2[nu] -= 1;

              x1[mu] -= 1;
              x1[nu] += 1;
              x2[mu] -= 1;
              leaf += U(x, nu) * U(x1, mu).dagger() *
                U(x2, nu).dagger()*U(x2, mu);
              x1[mu] += 1;
              x1[nu] -= 1;
              x2[mu] += 1;

              x1[mu] -= 1;
              x2[mu] -= 1;
              x2[nu] -= 1;
              x3[nu] -= 1;
              leaf += U(x1, mu).dagger() * U(x2, nu).dagger() *
                U(x2, mu)*U(x3, nu);
              x1[mu] += 1;
              x2[mu] += 1;
              x2[nu] += 1;
              x3[nu] += 1;
              
              x1[nu] -= 1;
              x2[nu] -= 1;
              x2[mu] += 1;
              leaf += U(x1, nu).dagger() * U(x1, mu) *
                U(x2, nu)*U(x, mu).dagger();
              x1[nu] += 1;
              x2[nu] += 1;
              x2[mu] -= 1;

              // traceless and anti-hermitian
              // here we include a factor 1/2 already
              //G[mu][nu] =  su2(0.5*(leaf.geta()-std::conj(leaf.geta())), leaf.getb());
              G[mu][nu] =  traceless_antiherm(leaf);
              // trace(G_{mu,nu}^a G_{mu,nu}^a)
              // averaged over four plaquette Wilson loops 1./4./4.
              res += trace(G[mu][nu]*G[mu][nu])/16.;
            }
          }

          // sum up the topological charge contribution now
          if(U.getndims() == 4) {
            for( int i = 0; i < eps4.N; i++ ){
              int i1 = eps4.eps_idx[i][0];
              int i2 = eps4.eps_idx[i][1];
              int i3 = eps4.eps_idx[i][2];
              int i4 = eps4.eps_idx[i][3];
              
              // when Gmunu components from the lower triangle are to be used,
              // we can simply skip them and multiply our normalisation by a factor of four
              // in total
              if( i2 < i1 ){
                continue;
              }
              if( i4 < i3 ){
                continue;
              }
              Q += eps4.eps_val[i]*trace(G[ i1 ][ i2 ]*G[ i3 ][ i4 ] );
            }
          }
        }
      }
    }
  }
  // now we need to devide by 2, but we get a factor of two since we only
  // averaged mu < nu
  res = -res/U.getVolume();
  // factor 4 from summing only mu < nu and rho < sigma
  // factor 1/16 from G_\mu\nu
  Q =  -4. * Q  / ( 16. * 32.0 * M_PI * M_PI );
}

void energy_density(gaugeconfig<_u1> &U, double &res, double &Q) {
  res = 0.;
  Q = 0.;

  typedef typename accum_type<_u1>::type accum;
  // Euclidean 4D totally anti-symemtric tensor 
  static epsilon4_t eps4 = new_epsilon4();
  
  std::vector<size_t> x = {0, 0, 0, 0};
  for(x[0] = 0; x[0] < U.getLt(); x[0]++) {
    for(x[1] = 0; x[1] < U.getLx(); x[1]++) {
      for(x[2] = 0; x[2] < U.getLy(); x[2]++) {
        for(x[3] = 0; x[3] < U.getLz(); x[3]++) {
          std::vector<size_t> x1 = x;
          std::vector<size_t> x2 = x;
          std::vector<size_t> x3 = x;
<<<<<<< HEAD
          Complex G[4][4];
          for(size_t mu = 0; mu < U.getndims()-1; mu++) {
            for(size_t nu = mu+1; nu < U.getndims(); nu++) {
=======
          accum G[4][4];
          for(size_t mu = 0; mu < 3; mu++) {
            for(size_t nu = mu+1; nu < 4; nu++) {
>>>>>>> 1c4229bb
              x1[mu] += 1;
              x2[nu] += 1;
              accum leaf;
              leaf += U(x, mu) * U(x1, nu) *
                U(x2, mu).dagger()*U(x, nu).dagger();
              x1[mu] -= 1;
              x2[nu] -= 1;

              x1[mu] -= 1;
              x1[nu] += 1;
              x2[mu] -= 1;
              leaf += U(x, nu) * U(x1, mu).dagger() *
                U(x2, nu).dagger()*U(x2, mu);
              x1[mu] += 1;
              x1[nu] -= 1;
              x2[mu] += 1;

              x1[mu] -= 1;
              x2[mu] -= 1;
              x2[nu] -= 1;
              x3[nu] -= 1;
              leaf += U(x1, mu).dagger() * U(x2, nu).dagger() *
                U(x2, mu)*U(x3, nu);
              x1[mu] += 1;
              x2[mu] += 1;
              x2[nu] += 1;
              x3[nu] += 1;
              
              x1[nu] -= 1;
              x2[nu] -= 1;
              x2[mu] += 1;
              leaf += U(x1, nu).dagger() * U(x1, mu) *
                U(x2, nu)*U(x, mu).dagger();
              x1[nu] += 1;
              x2[nu] += 1;
              x2[mu] -= 1;

              // purely imaginary in U(1)
              // here we include a factor 1/2 already
              //G[mu][nu] =  Complex(0., std::imag(leaf));
              G[mu][nu] =  traceless_antiherm(leaf);
              // trace(G_{mu,nu}^a G_{mu,nu}^a)
              // averaged over four plaquette Wilson loops 1./4./4.
              res += trace(G[mu][nu]*G[mu][nu])/16.;
            }
          }

          if(U.getndims() == 4) {
            // sum up the topological charge contribution now
            for( int i = 0; i < eps4.N; i++ ){
              int i1 = eps4.eps_idx[i][0];
              int i2 = eps4.eps_idx[i][1];
              int i3 = eps4.eps_idx[i][2];
              int i4 = eps4.eps_idx[i][3];
              
              // when Gmunu components from the lower triangle are to be used,
              // we can simply skip them and multiply our normalisation by a factor of four
              // in total
              if( i2 < i1 ){
                continue;
              }
              if( i4 < i3 ){
                continue;
              }
              Q += eps4.eps_val[i]*trace(G[ i1 ][ i2 ]*G[ i3 ][ i4 ] );
            }
          }
          if(U.getndims() == 2) {
            Q += std::imag(G[0][1] - G[1][0]);
          }
        }
      }
    }
  }
  // now we need to devide by 2, but we get a factor of two since we only
  // averaged mu < nu
  res = -res/U.getVolume();
  // factor 2 from summing only mu < nu
  // factor 1/4 from G_\mu\nu
  Q =  -4. * Q  / ( 16. * 32.0 * M_PI * M_PI );
}<|MERGE_RESOLUTION|>--- conflicted
+++ resolved
@@ -59,15 +59,9 @@
           std::vector<size_t> x1 = x;
           std::vector<size_t> x2 = x;
           std::vector<size_t> x3 = x;
-<<<<<<< HEAD
-          su2 G[4][4];
+          accum G[4][4];
           for(size_t mu = 0; mu < U.getndims()-1; mu++) {
             for(size_t nu = mu+1; nu < U.getndims(); nu++) {
-=======
-          accum G[4][4];
-          for(size_t mu = 0; mu < 3; mu++) {
-            for(size_t nu = mu+1; nu < 4; nu++) {
->>>>>>> 1c4229bb
               x1[mu] += 1;
               x2[nu] += 1;
               accum leaf = U(x, mu) * U(x1, nu) *
@@ -162,15 +156,9 @@
           std::vector<size_t> x1 = x;
           std::vector<size_t> x2 = x;
           std::vector<size_t> x3 = x;
-<<<<<<< HEAD
-          Complex G[4][4];
+          accum G[4][4];
           for(size_t mu = 0; mu < U.getndims()-1; mu++) {
             for(size_t nu = mu+1; nu < U.getndims(); nu++) {
-=======
-          accum G[4][4];
-          for(size_t mu = 0; mu < 3; mu++) {
-            for(size_t nu = mu+1; nu < 4; nu++) {
->>>>>>> 1c4229bb
               x1[mu] += 1;
               x2[nu] += 1;
               accum leaf;
