--- conflicted
+++ resolved
@@ -106,7 +106,6 @@
           }
 
           // sum up the topological charge contribution now
-<<<<<<< HEAD
           if(U.getndims() == 4) {
             for( int i = 0; i < eps4.N; i++ ){
               int i1 = eps4.eps_idx[i][0];
@@ -115,7 +114,8 @@
               int i4 = eps4.eps_idx[i][3];
               
               // when Gmunu components from the lower triangle are to be used,
-              // we can simply skip them and multiply our normalisation by a factor of two
+              // we can simply skip them and multiply our normalisation by a factor of four
+              // in total
               if( i2 < i1 ){
                 continue;
               }
@@ -123,22 +123,6 @@
                 continue;
               }
               Q += eps4.eps_val[i]*trace(G[ i1 ][ i2 ]*G[ i3 ][ i4 ] );
-=======
-          for( int i = 0; i < eps4.N; i++ ){
-            int i1 = eps4.eps_idx[i][0];
-            int i2 = eps4.eps_idx[i][1];
-            int i3 = eps4.eps_idx[i][2];
-            int i4 = eps4.eps_idx[i][3];
-            
-            // when Gmunu components from the lower triangle are to be used,
-            // we can simply skip them and multiply our normalisation by a factor of four
-            // in total
-            if( i2 < i1 ){
-              continue;
-            }
-            if( i4 < i3 ){
-              continue;
->>>>>>> 396d0adb
             }
           }
         }
@@ -217,7 +201,6 @@
             }
           }
 
-<<<<<<< HEAD
           if(U.getndims() == 4) {
             // sum up the topological charge contribution now
             for( int i = 0; i < eps4.N; i++ ){
@@ -227,7 +210,8 @@
               int i4 = eps4.eps_idx[i][3];
               
               // when Gmunu components from the lower triangle are to be used,
-              // we can simply skip them and multiply our normalisation by a factor of two
+              // we can simply skip them and multiply our normalisation by a factor of four
+              // in total
               if( i2 < i1 ){
                 continue;
               }
@@ -235,23 +219,6 @@
                 continue;
               }
               Q += eps4.eps_val[i]*trace(G[ i1 ][ i2 ]*G[ i3 ][ i4 ] );
-=======
-          // sum up the topological charge contribution now
-          for( int i = 0; i < eps4.N; i++ ){
-            int i1 = eps4.eps_idx[i][0];
-            int i2 = eps4.eps_idx[i][1];
-            int i3 = eps4.eps_idx[i][2];
-            int i4 = eps4.eps_idx[i][3];
-            
-            // when Gmunu components from the lower triangle are to be used,
-            // we can simply skip them and multiply our normalisation by a factor of four
-            // in total
-            if( i2 < i1 ){
-              continue;
-            }
-            if( i4 < i3 ){
-              continue;
->>>>>>> 396d0adb
             }
           }
         }
