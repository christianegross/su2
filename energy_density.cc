#include"su2.hh"
#include"gaugeconfig.hh"
#include"energy_density.hh"
#include"tensors.hh"
#include<complex>

#ifndef M_PI
#define M_PI 3.14159265358979323846
#endif

// symmetric definition of the energy density
// using the clover leaf
//
//         
//  <--   <--
// |  ^  |  ^
// |  |  |  | mu
// -->   -->
//
//  <--   <--
// |  ^  |  ^
// |  |  |  |
// -->   -->
//        nu
//
// checked for gauge invariance!
//
// energy density
// E = 1/4 G_{mu nu}^a G_{mu nu}^a = 1/2 tr(G_{mu nu} G_{mu nu})
//
// topological charge
// Q = 1./(32 pi^2) exp_\mu\nu\rho\sigma Trace[ G_\mu\nu G_\rho\sigma]
//
// from hep-lat/9603008 we take equation (6)
// G_\mu\nu = 1/4 sum_clover 1/2 (clover - h.c.)
//

void energy_density(gaugeconfig<su2> &U, double &res, double &Q) {
  res = 0.;
  Q = 0.;

  // Euclidean 4D totally anti-symemtric tensor 
  static epsilon4_t eps4 = new_epsilon4();
  
  std::vector<size_t> x = {0, 0, 0, 0};
  for(x[0] = 0; x[0] < U.getLt(); x[0]++) {
    for(x[1] = 0; x[1] < U.getLx(); x[1]++) {
      for(x[2] = 0; x[2] < U.getLy(); x[2]++) {
        for(x[3] = 0; x[3] < U.getLz(); x[3]++) {
          std::vector<size_t> x1 = x;
          std::vector<size_t> x2 = x;
          std::vector<size_t> x3 = x;
          su2 G[4][4];
          for(size_t mu = 0; mu < U.getndims()-1; mu++) {
            for(size_t nu = mu+1; nu < U.getndims(); nu++) {
              x1[mu] += 1;
              x2[nu] += 1;
              su2 leaf = U(x, mu) * U(x1, nu) *
                U(x2, mu).dagger()*U(x, nu).dagger();
              x1[mu] -= 1;
              x2[nu] -= 1;

              x1[mu] -= 1;
              x1[nu] += 1;
              x2[mu] -= 1;
              leaf += U(x, nu) * U(x1, mu).dagger() *
                U(x2, nu).dagger()*U(x2, mu);
              x1[mu] += 1;
              x1[nu] -= 1;
              x2[mu] += 1;

              x1[mu] -= 1;
              x2[mu] -= 1;
              x2[nu] -= 1;
              x3[nu] -= 1;
              leaf += U(x1, mu).dagger() * U(x2, nu).dagger() *
                U(x2, mu)*U(x3, nu);
              x1[mu] += 1;
              x2[mu] += 1;
              x2[nu] += 1;
              x3[nu] += 1;
              
              x1[nu] -= 1;
              x2[nu] -= 1;
              x2[mu] += 1;
              leaf += U(x1, nu).dagger() * U(x1, mu) *
                U(x2, nu)*U(x, mu).dagger();
              x1[nu] += 1;
              x2[nu] += 1;
              x2[mu] -= 1;

              // traceless and anti-hermitian
              // here we include a factor 1/2 already
              G[mu][nu] =  su2(0.5*(leaf.geta()-std::conj(leaf.geta())), leaf.getb());
              // trace(G_{mu,nu}^a G_{mu,nu}^a)
              // averaged over four plaquette Wilson loops 1./4./4.
              res += trace(G[mu][nu]*G[mu][nu])/16.;
            }
          }

          // sum up the topological charge contribution now
<<<<<<< HEAD
          if(U.getndims() == 4) {
            for( int i = 0; i < eps4.N; i++ ){
              int i1 = eps4.eps_idx[i][0];
              int i2 = eps4.eps_idx[i][1];
              int i3 = eps4.eps_idx[i][2];
              int i4 = eps4.eps_idx[i][3];
              
              // when Gmunu components from the lower triangle are to be used,
              // we can simply skip them and multiply our normalisation by a factor of two
              if( eps4.eps_idx[i][1] < eps4.eps_idx[i][0] ){
                continue;
              }
              if( eps4.eps_idx[i][3] < eps4.eps_idx[i][2] ){
                continue;
              }
              Q += eps4.eps_val[i]*trace(G[ i1 ][ i2 ]*G[ i3 ][ i4 ] );
=======
          for( int i = 0; i < eps4.N; i++ ){
            int i1 = eps4.eps_idx[i][0];
            int i2 = eps4.eps_idx[i][1];
            int i3 = eps4.eps_idx[i][2];
            int i4 = eps4.eps_idx[i][3];
            
            // when Gmunu components from the lower triangle are to be used,
            // we can simply skip them and multiply our normalisation by a factor of two
            if( i2 < i1 ){
              continue;
            }
            if( i4 < i3 ){
              continue;
>>>>>>> 4b1dc92e
            }
          }
        }
      }
    }
  }
  // now we need to devide by 2, but we get a factor of two since we only
  // averaged mu < nu
  res = -res/U.getVolume();
  // factor 2 from summing only mu < nu
  // factor 1/4 from G_\mu\nu
  Q =  -2 * Q  / ( 4 * 32.0 * M_PI * M_PI );
}

void energy_density(gaugeconfig<_u1> &U, double &res, double &Q) {
  res = 0.;
  Q = 0.;

  // Euclidean 4D totally anti-symemtric tensor 
  static epsilon4_t eps4 = new_epsilon4();
  
  std::vector<size_t> x = {0, 0, 0, 0};
  for(x[0] = 0; x[0] < U.getLt(); x[0]++) {
    for(x[1] = 0; x[1] < U.getLx(); x[1]++) {
      for(x[2] = 0; x[2] < U.getLy(); x[2]++) {
        for(x[3] = 0; x[3] < U.getLz(); x[3]++) {
          std::vector<size_t> x1 = x;
          std::vector<size_t> x2 = x;
          std::vector<size_t> x3 = x;
          Complex G[4][4];
          for(size_t mu = 0; mu < U.getndims()-1; mu++) {
            for(size_t nu = mu+1; nu < U.getndims(); nu++) {
              x1[mu] += 1;
              x2[nu] += 1;
              Complex leaf = 0.;
              leaf += U(x, mu) * U(x1, nu) *
                U(x2, mu).dagger()*U(x, nu).dagger();
              x1[mu] -= 1;
              x2[nu] -= 1;

              x1[mu] -= 1;
              x1[nu] += 1;
              x2[mu] -= 1;
              leaf += U(x, nu) * U(x1, mu).dagger() *
                U(x2, nu).dagger()*U(x2, mu);
              x1[mu] += 1;
              x1[nu] -= 1;
              x2[mu] += 1;

              x1[mu] -= 1;
              x2[mu] -= 1;
              x2[nu] -= 1;
              x3[nu] -= 1;
              leaf += U(x1, mu).dagger() * U(x2, nu).dagger() *
                U(x2, mu)*U(x3, nu);
              x1[mu] += 1;
              x2[mu] += 1;
              x2[nu] += 1;
              x3[nu] += 1;
              
              x1[nu] -= 1;
              x2[nu] -= 1;
              x2[mu] += 1;
              leaf += U(x1, nu).dagger() * U(x1, mu) *
                U(x2, nu)*U(x, mu).dagger();
              x1[nu] += 1;
              x2[nu] += 1;
              x2[mu] -= 1;

              // purely imaginary in U(1)
              // here we include a factor 1/2 already
              G[mu][nu] =  Complex(0, std::imag(leaf));
              // trace(G_{mu,nu}^a G_{mu,nu}^a)
              // averaged over four plaquette Wilson loops 1./4./4.
              res += trace(G[mu][nu]*G[mu][nu])/16.;
            }
          }

          // sum up the topological charge contribution now
          for( int i = 0; i < eps4.N; i++ ){
            int i1 = eps4.eps_idx[i][0];
            int i2 = eps4.eps_idx[i][1];
            int i3 = eps4.eps_idx[i][2];
            int i4 = eps4.eps_idx[i][3];
            
            // when Gmunu components from the lower triangle are to be used,
            // we can simply skip them and multiply our normalisation by a factor of two
            if( eps4.eps_idx[i][1] < eps4.eps_idx[i][0] ){
              continue;
            }
            if( eps4.eps_idx[i][3] < eps4.eps_idx[i][2] ){
              continue;
            }
            Q += eps4.eps_val[i]*trace(G[ i1 ][ i2 ]*G[ i3 ][ i4 ] );
          }
        }
      }
    }
  }
  // now we need to devide by 2, but we get a factor of two since we only
  // averaged mu < nu
  res = -res/U.getVolume();
  // factor 2 from summing only mu < nu
  // factor 1/4 from G_\mu\nu
  Q =  -2 * Q  / ( 4 * 32.0 * M_PI * M_PI );
}<|MERGE_RESOLUTION|>--- conflicted
+++ resolved
@@ -99,7 +99,6 @@
           }
 
           // sum up the topological charge contribution now
-<<<<<<< HEAD
           if(U.getndims() == 4) {
             for( int i = 0; i < eps4.N; i++ ){
               int i1 = eps4.eps_idx[i][0];
@@ -109,28 +108,13 @@
               
               // when Gmunu components from the lower triangle are to be used,
               // we can simply skip them and multiply our normalisation by a factor of two
-              if( eps4.eps_idx[i][1] < eps4.eps_idx[i][0] ){
-                continue;
-              }
-              if( eps4.eps_idx[i][3] < eps4.eps_idx[i][2] ){
+              if( i2 < i1 ){
+                continue;
+              }
+              if( i4 < i3 ){
                 continue;
               }
               Q += eps4.eps_val[i]*trace(G[ i1 ][ i2 ]*G[ i3 ][ i4 ] );
-=======
-          for( int i = 0; i < eps4.N; i++ ){
-            int i1 = eps4.eps_idx[i][0];
-            int i2 = eps4.eps_idx[i][1];
-            int i3 = eps4.eps_idx[i][2];
-            int i4 = eps4.eps_idx[i][3];
-            
-            // when Gmunu components from the lower triangle are to be used,
-            // we can simply skip them and multiply our normalisation by a factor of two
-            if( i2 < i1 ){
-              continue;
-            }
-            if( i4 < i3 ){
-              continue;
->>>>>>> 4b1dc92e
             }
           }
         }
@@ -209,22 +193,24 @@
             }
           }
 
-          // sum up the topological charge contribution now
-          for( int i = 0; i < eps4.N; i++ ){
-            int i1 = eps4.eps_idx[i][0];
-            int i2 = eps4.eps_idx[i][1];
-            int i3 = eps4.eps_idx[i][2];
-            int i4 = eps4.eps_idx[i][3];
-            
-            // when Gmunu components from the lower triangle are to be used,
-            // we can simply skip them and multiply our normalisation by a factor of two
-            if( eps4.eps_idx[i][1] < eps4.eps_idx[i][0] ){
-              continue;
-            }
-            if( eps4.eps_idx[i][3] < eps4.eps_idx[i][2] ){
-              continue;
-            }
-            Q += eps4.eps_val[i]*trace(G[ i1 ][ i2 ]*G[ i3 ][ i4 ] );
+          if(U.getndims() == 4) {
+            // sum up the topological charge contribution now
+            for( int i = 0; i < eps4.N; i++ ){
+              int i1 = eps4.eps_idx[i][0];
+              int i2 = eps4.eps_idx[i][1];
+              int i3 = eps4.eps_idx[i][2];
+              int i4 = eps4.eps_idx[i][3];
+              
+              // when Gmunu components from the lower triangle are to be used,
+              // we can simply skip them and multiply our normalisation by a factor of two
+              if( i2 < i1 ){
+                continue;
+              }
+              if( i4 < i3 ){
+                continue;
+              }
+              Q += eps4.eps_val[i]*trace(G[ i1 ][ i2 ]*G[ i3 ][ i4 ] );
+            }
           }
         }
       }
