#pragma once

#include"su2.hh"
<<<<<<< HEAD
#include"genzsu2.hh"
=======
#include"u1.hh"
>>>>>>> 7ff0856d
#include"random_su2.hh"
#include<random>
#include<vector>
#include<cmath>
#include<fstream>
#include<complex>
#include<iostream>
#include<cassert>

using std::vector;

template<class T> class gaugeconfig {
public:
  using value_type = T;

  gaugeconfig(const size_t Lx, const size_t Ly, const size_t Lz, const size_t Lt, const size_t ndims=4, const double beta=0) : 
    Lx(Lx), Ly(Ly), Lz(Lz), Lt(Lt), volume(Lx*Ly*Lz*Lt), beta(beta), ndims(ndims) {
    data.resize(volume*ndims);
  }
  gaugeconfig(const gaugeconfig<T> &U) :
    Lx(U.getLx()), Ly(U.getLy()), Lz(U.getLz()), Lt(U.getLt()), volume(U.getVolume()), beta(U.getBeta()), ndims(U.getndims()) {
    data.resize(volume*ndims);
#pragma omp parallel for
    for(size_t i = 0; i < getSize(); i++) {
      data[i] = U[i];
    }
  }

  size_t storage_size() const { return data.size() * sizeof(value_type); };
  size_t getLx() const {
    return(Lx);
  }
  size_t getLy() const {
    return(Ly);
  }
  size_t getLz() const {
    return(Lz);
  }
  size_t getLt() const {
    return(Lt);
  }
  size_t getndims() const {
    return(ndims);
  }
  size_t getVolume() const {
    return(volume);
  }
  size_t getSize() const {
    return(volume*ndims);
  }
  double getBeta() const {
    return beta;
  }
  void setBeta(const double _beta){
    beta = _beta;
  }

  void restoreSU() {
#pragma omp parallel for
    for(size_t i = 0; i < getSize(); i++) {
      data[i].restoreSU();
    }
  }

  void operator=(const gaugeconfig<T> &U) {
    volume = U.getVolume();
    data.resize(U.getSize());
#pragma omp parallel for
    for(size_t i = 0; i < U.getSize(); i++) {
      data[i] = U[i];
    }
  }

  value_type &operator()(size_t const t, size_t const x, size_t const y, size_t const z, size_t const mu) {
    return data[ getIndex(t, x, y, z, mu) ];
  }

  const value_type &operator()(size_t const t, size_t const x, size_t const y, size_t const z, size_t const mu) const {
    return data[ getIndex(t, x, y, z, mu) ];
  }

  value_type &operator()(std::vector<size_t> const &coords, size_t const mu) {
    return data[ getIndex(coords[0], coords[1], coords[2], coords[3], mu) ];
  }

  const value_type &operator()(std::vector<size_t> const &coords, size_t const mu) const {
    return data[ getIndex(coords[0], coords[1], coords[2], coords[3], mu) ];
  }

  value_type &operator[](size_t const index) {
    return data[ index ];
  }

  const value_type &operator[](size_t const index) const {
    return data[index];
  }

  void save(std::string const &path) const;
  int load(std::string const &path);

private:
  size_t Lx, Ly, Lz, Lt, volume, ndims;
  double beta;

  vector<value_type> data;

  size_t getIndex(const size_t t, const size_t x, const size_t y, const size_t z, const size_t mu) const {
    size_t y0 = (t + Lt) % Lt;
    size_t y1 = (x + Lx) % Lx;
    size_t y2 = (y + Ly) % Ly;
    size_t y3 = (z + Lz) % Lz;
    size_t _mu = (mu + ndims) % ndims;
    return( (((y0*Lx + y1)*Ly + y2)*Lz + y3)*ndims + _mu );
  }
};

<<<<<<< HEAD

=======
>>>>>>> 7ff0856d
template<class T> void gaugeconfig<T>::save(std::string const &path) const {
  std::ofstream ofs(path, std::ios::out | std::ios::binary);
  ofs.write(reinterpret_cast<char const *>(data.data()), storage_size());
  return;
}

template<class T> int gaugeconfig<T>::load(std::string const &path) {
  std::cout << "## Reading config from file " << path << std::endl;
  std::ifstream ifs(path, std::ios::in | std::ios::binary);
  if(ifs) {
    ifs.read(reinterpret_cast<char *>(data.data()), storage_size());
    return 0;
  }
  else
    std::cerr << "Error: could not read file from " << path << std::endl;
  return 1;
}

<<<<<<< HEAD
gaugeconfig<Gsu2> coldstart(const size_t Lx, const size_t Ly,
                            const size_t Lz, const size_t Lt,
                            const size_t ndims, const size_t m=10) {
  gaugeconfig<Gsu2> config(Lx, Ly, Lz, Lt, ndims);
#pragma omp parallel for
  for(size_t i = 0; i < config.getSize(); i++) {
    config[i] = Gsu2(m);
  }
  return(config);
}

gaugeconfig<su2> coldstart(const size_t Lx, const size_t Ly,
                           const size_t Lz, const size_t Lt,
                           const size_t ndims) {
  
  gaugeconfig<su2> config(Lx, Ly, Lz, Lt, ndims);
#pragma omp parallel for
  for(size_t i = 0; i < config.getSize(); i++) {
    config[i] = su2(1., 0.);
  }
  return(config);
}

gaugeconfig<Gsu2> hotstart(const size_t Lx, const size_t Ly,
                           const size_t Lz, const size_t Lt, 
                           const int seed, const size_t m,
                           const double _delta, const size_t ndims) {
  gaugeconfig<Gsu2> config(Lx, Ly, Lz, Lt, ndims);
  double delta = _delta;
  if(delta < 0.) delta = 0;
  if(delta > 1.) delta = 1.;
  std::mt19937 engine(seed);

  for(size_t i = 0; i < config.getSize(); i++) {
    random_su2(config[i], engine, m, delta);
  }
  return(config);
}

gaugeconfig<Lsu2> Ohotstart(const size_t Lx, const size_t Ly,
                            const size_t Lz, const size_t Lt, 
                            const int seed, const size_t m,
                            const double _delta, const size_t ndims) {
  gaugeconfig<Lsu2> config(Lx, Ly, Lz, Lt, ndims);
  double delta = _delta;
  if(delta < 0.) delta = 0;
  if(delta > 1.) delta = 1.;
  std::mt19937 engine(seed);

  for(size_t i = 0; i < config.getSize(); i++) {
    random_su2(config[i], engine, m, delta);
  }
  return(config);
}


gaugeconfig<su2> hotstart(const size_t Lx, const size_t Ly,
                          const size_t Lz, const size_t Lt, 
                          const int seed, const double _delta,
                          const size_t ndims) {
  
  gaugeconfig<su2> config(Lx, Ly, Lz, Lt, ndims);
=======

template<class T> void coldstart(gaugeconfig<T> &config) {

#pragma omp parallel for
  for(size_t i = 0; i < config.getSize(); i++) {
    config[i] = T(1., 0.);
  }
}

template<class T> void coldstart(gaugeconfig<_u1> &config) {

#pragma omp parallel for
  for(size_t i = 0; i < config.getSize(); i++) {
    config[i] = _u1(0.);
  }
}

template<class T> void  hotstart(gaugeconfig<T> & config,
                                 const int seed, const double _delta) {

>>>>>>> 7ff0856d
  double delta = _delta;
  if(delta < 0.) delta = 0;
  if(delta > 1.) delta = 1.;
  std::mt19937 engine(seed);
<<<<<<< HEAD
  
  for(size_t i = 0; i < config.getSize(); i++) {
    random_su2(config[i], engine, delta);
  }
  return(config);
=======

  for(size_t i = 0; i < config.getSize(); i++) {
    random_element(config[i], engine, delta);
  }
>>>>>>> 7ff0856d
}
<|MERGE_RESOLUTION|>--- conflicted
+++ resolved
@@ -1,11 +1,8 @@
 #pragma once
 
 #include"su2.hh"
-<<<<<<< HEAD
 #include"genzsu2.hh"
-=======
 #include"u1.hh"
->>>>>>> 7ff0856d
 #include"random_su2.hh"
 #include<random>
 #include<vector>
@@ -122,10 +119,6 @@
   }
 };
 
-<<<<<<< HEAD
-
-=======
->>>>>>> 7ff0856d
 template<class T> void gaugeconfig<T>::save(std::string const &path) const {
   std::ofstream ofs(path, std::ios::out | std::ios::binary);
   ofs.write(reinterpret_cast<char const *>(data.data()), storage_size());
@@ -143,71 +136,6 @@
     std::cerr << "Error: could not read file from " << path << std::endl;
   return 1;
 }
-
-<<<<<<< HEAD
-gaugeconfig<Gsu2> coldstart(const size_t Lx, const size_t Ly,
-                            const size_t Lz, const size_t Lt,
-                            const size_t ndims, const size_t m=10) {
-  gaugeconfig<Gsu2> config(Lx, Ly, Lz, Lt, ndims);
-#pragma omp parallel for
-  for(size_t i = 0; i < config.getSize(); i++) {
-    config[i] = Gsu2(m);
-  }
-  return(config);
-}
-
-gaugeconfig<su2> coldstart(const size_t Lx, const size_t Ly,
-                           const size_t Lz, const size_t Lt,
-                           const size_t ndims) {
-  
-  gaugeconfig<su2> config(Lx, Ly, Lz, Lt, ndims);
-#pragma omp parallel for
-  for(size_t i = 0; i < config.getSize(); i++) {
-    config[i] = su2(1., 0.);
-  }
-  return(config);
-}
-
-gaugeconfig<Gsu2> hotstart(const size_t Lx, const size_t Ly,
-                           const size_t Lz, const size_t Lt, 
-                           const int seed, const size_t m,
-                           const double _delta, const size_t ndims) {
-  gaugeconfig<Gsu2> config(Lx, Ly, Lz, Lt, ndims);
-  double delta = _delta;
-  if(delta < 0.) delta = 0;
-  if(delta > 1.) delta = 1.;
-  std::mt19937 engine(seed);
-
-  for(size_t i = 0; i < config.getSize(); i++) {
-    random_su2(config[i], engine, m, delta);
-  }
-  return(config);
-}
-
-gaugeconfig<Lsu2> Ohotstart(const size_t Lx, const size_t Ly,
-                            const size_t Lz, const size_t Lt, 
-                            const int seed, const size_t m,
-                            const double _delta, const size_t ndims) {
-  gaugeconfig<Lsu2> config(Lx, Ly, Lz, Lt, ndims);
-  double delta = _delta;
-  if(delta < 0.) delta = 0;
-  if(delta > 1.) delta = 1.;
-  std::mt19937 engine(seed);
-
-  for(size_t i = 0; i < config.getSize(); i++) {
-    random_su2(config[i], engine, m, delta);
-  }
-  return(config);
-}
-
-
-gaugeconfig<su2> hotstart(const size_t Lx, const size_t Ly,
-                          const size_t Lz, const size_t Lt, 
-                          const int seed, const double _delta,
-                          const size_t ndims) {
-  
-  gaugeconfig<su2> config(Lx, Ly, Lz, Lt, ndims);
-=======
 
 template<class T> void coldstart(gaugeconfig<T> &config) {
 
@@ -228,21 +156,12 @@
 template<class T> void  hotstart(gaugeconfig<T> & config,
                                  const int seed, const double _delta) {
 
->>>>>>> 7ff0856d
   double delta = _delta;
   if(delta < 0.) delta = 0;
   if(delta > 1.) delta = 1.;
   std::mt19937 engine(seed);
-<<<<<<< HEAD
-  
-  for(size_t i = 0; i < config.getSize(); i++) {
-    random_su2(config[i], engine, delta);
-  }
-  return(config);
-=======
 
   for(size_t i = 0; i < config.getSize(); i++) {
     random_element(config[i], engine, delta);
   }
->>>>>>> 7ff0856d
 }
