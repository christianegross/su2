#pragma once

#include"su2.hh"
#include"u1.hh"
#include"random_su2.hh"
#include<random>
#include<vector>
#include<cmath>
#include<fstream>
#include<complex>
#include<iostream>
#include<cassert>

using std::vector;

template<class T> class gaugeconfig {
public:
  using value_type = T;

  gaugeconfig(const size_t Lx, const size_t Ly, const size_t Lz, const size_t Lt, const size_t ndims=4, const double beta=0) : 
    Lx(Lx), Ly(Ly), Lz(Lz), Lt(Lt), volume(Lx*Ly*Lz*Lt), beta(beta), ndims(ndims) {
    data.resize(volume*ndims);
  }
  gaugeconfig(const gaugeconfig &U) :
    Lx(U.getLx()), Ly(U.getLy()), Lz(U.getLz()), Lt(U.getLt()), volume(U.getVolume()), beta(U.getBeta()), ndims(U.getndims()) {
    data.resize(volume*ndims);
#pragma omp parallel for
    for(size_t i = 0; i < getSize(); i++) {
      data[i] = U[i];
    }
  }

  size_t storage_size() const { return data.size() * sizeof(value_type); };
  size_t getLx() const {
    return(Lx);
  }
  size_t getLy() const {
    return(Ly);
  }
  size_t getLz() const {
    return(Lz);
  }
  size_t getLt() const {
    return(Lt);
  }
  size_t getndims() const {
    return(ndims);
  }
  size_t getVolume() const {
    return(volume);
  }
  size_t getSize() const {
    return(volume*ndims);
  }
  double getBeta() const {
    return beta;
  }
  void setBeta(const double _beta){
    beta = _beta;
  }

  void restoreSU() {
#pragma omp parallel for
    for(size_t i = 0; i < getSize(); i++) {
      data[i].restoreSU();
    }
  }

  void operator=(const gaugeconfig &U) {
    volume = U.getVolume();
    data.resize(U.getSize());
#pragma omp parallel for
    for(size_t i = 0; i < U.getSize(); i++) {
      data[i] = U[i];
    }
  }

  value_type &operator()(size_t const t, size_t const x, size_t const y, size_t const z, size_t const mu) {
    return data[ getIndex(t, x, y, z, mu) ];
  }

  const value_type &operator()(size_t const t, size_t const x, size_t const y, size_t const z, size_t const mu) const {
    return data[ getIndex(t, x, y, z, mu) ];
  }

  value_type &operator()(std::vector<size_t> const &coords, size_t const mu) {
    return data[ getIndex(coords[0], coords[1], coords[2], coords[3], mu) ];
  }

  const value_type &operator()(std::vector<size_t> const &coords, size_t const mu) const {
    return data[ getIndex(coords[0], coords[1], coords[2], coords[3], mu) ];
  }

  value_type &operator[](size_t const index) {
    return data[ index ];
  }

  const value_type &operator[](size_t const index) const {
    return data[index];
  }

  void save(std::string const &path) const;
  int load(std::string const &path);

private:
  size_t Lx, Ly, Lz, Lt, volume, ndims;
  double beta;

  vector<value_type> data;

  size_t getIndex(const size_t t, const size_t x, const size_t y, const size_t z, const size_t mu) const {
    size_t y0 = (t + Lt) % Lt;
    size_t y1 = (x + Lx) % Lx;
    size_t y2 = (y + Ly) % Ly;
    size_t y3 = (z + Lz) % Lz;
    size_t _mu = (mu + ndims) % ndims;
    return( (((y0*Lx + y1)*Ly + y2)*Lz + y3)*ndims + _mu );
  }
};

<<<<<<< HEAD
gaugeconfig hotstart(const size_t Lx, const size_t Ly, const size_t Lz, const size_t Lt, 
                     const int seed, const double _delta, const size_t ndims);
gaugeconfig coldstart(const size_t Lx, const size_t Ly, const size_t Lz, const size_t Lt, const size_t ndims);
=======
template<class T> void gaugeconfig<T>::save(std::string const &path) const {
  std::ofstream ofs(path, std::ios::out | std::ios::binary);
  ofs.write(reinterpret_cast<char const *>(data.data()), storage_size());
  return;
}

template<class T> int gaugeconfig<T>::load(std::string const &path) {
  std::cout << "## Reading config from file " << path << std::endl;
  std::ifstream ifs(path, std::ios::in | std::ios::binary);
  if(ifs) {
    ifs.read(reinterpret_cast<char *>(data.data()), storage_size());
    return 0;
  }
  else
    std::cerr << "Error: could not read file from " << path << std::endl;
  return 1;
}


template<class T> void coldstart(gaugeconfig<T> &config) {

#pragma omp parallel for
  for(size_t i = 0; i < config.getSize(); i++) {
    config[i] = T(1., 0.);
  }
}

template<class T> void coldstart(gaugeconfig<_u1> &config) {

#pragma omp parallel for
  for(size_t i = 0; i < config.getSize(); i++) {
    config[i] = _u1(0.);
  }
}

template<class T> void  hotstart(gaugeconfig<T> & config,
                                 const int seed, const double _delta) {

  double delta = _delta;
  if(delta < 0.) delta = 0;
  if(delta > 1.) delta = 1.;
  std::mt19937 engine(seed);

  for(size_t i = 0; i < config.getSize(); i++) {
    random_element(config[i], engine, delta);
  }
}

>>>>>>> 48c25ffd
<|MERGE_RESOLUTION|>--- conflicted
+++ resolved
@@ -118,11 +118,6 @@
   }
 };
 
-<<<<<<< HEAD
-gaugeconfig hotstart(const size_t Lx, const size_t Ly, const size_t Lz, const size_t Lt, 
-                     const int seed, const double _delta, const size_t ndims);
-gaugeconfig coldstart(const size_t Lx, const size_t Ly, const size_t Lz, const size_t Lt, const size_t ndims);
-=======
 template<class T> void gaugeconfig<T>::save(std::string const &path) const {
   std::ofstream ofs(path, std::ios::out | std::ios::binary);
   ofs.write(reinterpret_cast<char const *>(data.data()), storage_size());
@@ -170,5 +165,3 @@
     random_element(config[i], engine, delta);
   }
 }
-
->>>>>>> 48c25ffd
