#pragma once
<<<<<<< HEAD

#ifdef _USE_OMP_
#  include<omp.h>
#endif

=======
#include"gaugeconfig.hh"
#ifdef _USE_OMP_
#  include<omp.h>
#endif

>>>>>>> 7ff0856d
// this is the Wilson plaquette gauge energy
// \sum_mu \sum_nu<mu tr(P_{mu nu})
//
// checked for gauge invariance

template<class T> double gauge_energy(gaugeconfig<T> &U) {

  double res = 0.;
#ifdef _USE_OMP_
  int threads = omp_get_max_threads();
  static double * omp_acc = new double[threads];
#pragma omp parallel
  {
    int thread_num = omp_get_thread_num();
#endif
    double tmp = 0.;
 
#pragma omp for
    for(size_t x0 = 0; x0 < U.getLt(); x0++) {
      for(size_t x1 = 0; x1 < U.getLx(); x1++) {
        for(size_t x2 = 0; x2 < U.getLy(); x2++) {
          for(size_t x3 = 0; x3 < U.getLz(); x3++) {
            std::vector<size_t> x = {x0, x1, x2, x3};
            std::vector<size_t> xplusmu = x;
            std::vector<size_t> xplusnu = x;
            for(size_t mu = 0; mu < U.getndims()-1; mu++) {
              for(size_t nu = mu+1; nu < U.getndims(); nu++) {
                xplusmu[mu] += 1;
                xplusnu[nu] += 1;
                tmp += trace(U(x, mu) * U(xplusmu, nu) *
                             U(xplusnu, mu).dagger()*U(x, nu).dagger());
                xplusmu[mu] -= 1;
                xplusnu[nu] -= 1;
              }
            }
          }
        }
      }
    }
#ifdef _USE_OMP_
    omp_acc[thread_num] = tmp;
    res = 0.;
  }
  for(size_t i = 0; i < threads; i++) {
    res += omp_acc[i];
  }
#else
  res = tmp;
#endif
  return res;
}<|MERGE_RESOLUTION|>--- conflicted
+++ resolved
@@ -1,17 +1,9 @@
 #pragma once
-<<<<<<< HEAD
-
-#ifdef _USE_OMP_
-#  include<omp.h>
-#endif
-
-=======
 #include"gaugeconfig.hh"
 #ifdef _USE_OMP_
 #  include<omp.h>
 #endif
 
->>>>>>> 7ff0856d
 // this is the Wilson plaquette gauge energy
 // \sum_mu \sum_nu<mu tr(P_{mu nu})
 //
