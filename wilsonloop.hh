--- conflicted
+++ resolved
@@ -5,15 +5,11 @@
 #include"accum_type.hh"
 #include"su2.hh"
 #include"gaugeconfig.hh"
-<<<<<<< HEAD
-
 #include "include/geometry.hh"
 
-=======
 #ifdef _USE_OMP_
 #  include<omp.h>
 #endif
->>>>>>> 0da0cd54
 #include<vector>
 #include<fstream>
 #include<iomanip>
@@ -87,17 +83,6 @@
 }
 
 /**
-<<<<<<< HEAD
- * @brief average of Wilson loops over all spatial directions 
- * (0 is the temporal direction)
- * @tparam Group 
- * @param U gauge configuration
- * @param r spatial extent of the loops
- * @param t temporal extent of the loops
- * @return double 
- */
-template<class Group> double wilsonloop(const gaugeconfig<Group> &U, const size_t r, const size_t t) {
-=======
  * calculates the Wilson-loop given by the path in r
  * r[0] steps are taken in direction 0, r[1] steps in direction 1 and so on, with r[n] steps taken in direction n%ndims
  * For each direction for each step, the corresponding link is multiplied onto the loop (standard Wilson-Loop definition):
@@ -164,8 +149,17 @@
   return loop;
 }
 
-template<class Group> double wilsonloop(gaugeconfig<Group> &U, const size_t r, const size_t t) {
->>>>>>> 0da0cd54
+
+/**
+ * @brief average of Wilson loops over all spatial directions 
+ * (0 is the temporal direction)
+ * @tparam Group 
+ * @param U gauge configuration
+ * @param r spatial extent of the loops
+ * @param t temporal extent of the loops
+ * @return double 
+ */
+template<class Group> double wilsonloop(const gaugeconfig<Group> &U, const size_t r, const size_t t) {
   double loop = 0.;
   const size_t ndims = U.getndims();
 #pragma omp parallel for reduction(+: loop)
