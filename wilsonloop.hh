// Copyright (C) 2017 C. Urbach

#pragma once

#include"accum_type.hh"
#include"su2.hh"
#include"gaugeconfig.hh"
#ifdef _USE_OMP_
#  include<omp.h>
#endif
#include<vector>
#include<fstream>
#include<iomanip>

template<class Group=su2> double planar_wilsonloop_dir(gaugeconfig<Group> &U, const size_t r, const size_t t, 
                                                       const size_t mu, const size_t nu) {
  double loop = 0.;
  typedef typename accum_type<Group>::type accum;
  
  std::vector<size_t> x = {0, 0, 0, 0};
  for (x[0] = 0; x[0] < U.getLt(); x[0]++) {
    for (x[1] = 0; x[1] < U.getLx(); x[1]++) {
      for (x[2] = 0; x[2] < U.getLy(); x[2]++) {
        for (x[3] = 0; x[3] < U.getLz(); x[3]++) {
          std::vector<size_t> xrun = x;
          accum L(1., 0.);
          for (size_t _t = 0; _t < t; _t++) {
            L *= U(xrun, nu);
            xrun[nu] += 1;
          }
          for (size_t s = 0; s < r; s++) {
            L *= U(xrun, mu);
            xrun[mu] += 1;
          }
          for (size_t _t = 0; _t < t; _t++) {
            xrun[nu] -= 1;
            L *= U(xrun, nu).dagger();
          }
          for (size_t s = 0; s < r; s++) {
            xrun[mu] -= 1;
            L *= U(xrun, mu).dagger();
          }
          loop += retrace(L);
        }
      }
    }
  }
  return loop;
}

template<class Group=su2> double wilsonloop_non_planar(gaugeconfig<Group> &U, std::vector<size_t> r) {
    //goes path outlined in r in direction t->x->y->z, could go with other orders by using longer vector r and inserting zeros
    //parallelized with code from gauge_energy
  double loop = 0.;
  typedef typename accum_type<Group>::type accum;
  #ifdef _USE_OMP_
  int threads = omp_get_max_threads();
  double * omp_acc = new double[threads];
  #pragma omp parallel
  {
    int thread_num = omp_get_thread_num();
  #endif
  double tmp = 0.;
  //needed if vector with directions contains more than 4 entries/if another order than t-x-y-z is wanted
  size_t directionloop;
  
  #pragma omp for
  for (size_t x0 = 0; x0 < U.getLt(); x0++) {
    for (size_t x1 = 0; x1 < U.getLx(); x1++) {
      for (size_t x2 = 0; x2 < U.getLy(); x2++) {
        for (size_t x3 = 0; x3 < U.getLz(); x3++) {
          std::vector<size_t> xrun = {x0, x1, x2, x3};
          accum L(1., 0.);
          for(size_t direction = 0; direction < r.size(); direction++){ 
            directionloop = (direction + U.getndims()) % U.getndims();
            for (size_t length = 0; length < r[direction]; length++){
              L *= U(xrun, directionloop);
              xrun[directionloop] += 1;
            }
          }
          for(size_t direction = 0; direction < r.size(); direction++){
            directionloop = (direction + U.getndims()) % U.getndims();
            for (size_t length = 0; length < r[direction]; length++){
              xrun[directionloop] -= 1;
              L *= U(xrun, directionloop).dagger();
            } 
          }
          tmp += retrace(L);
        }
      }
    }
  }
  #ifdef _USE_OMP_
    omp_acc[thread_num] = tmp;
    loop = 0.;
  }
  for(size_t i = 0; i < threads; i++) {
    loop += omp_acc[i];
  }
  delete[] omp_acc;
  #else
  loop = tmp;
  #endif
  return loop;
}

template<class Group> double wilsonloop(gaugeconfig<Group> &U, const size_t r, const size_t t) {
  double loop = 0.;
  for(size_t mu = 1; mu < U.getndims(); mu++) {
    loop += planar_wilsonloop_dir(U, r, t, mu, 0);
  }
  return loop/U.getVolume()/double(U.getNc())/3.;
}

template<class Group> void compute_all_loops(gaugeconfig<Group> &U, std::string const &path) {
  std::ofstream os(path, std::ios::out);
  for(size_t t = 1; t < U.getLt(); t++) {
    os << t << " ";
    for(size_t r = 1; r < U.getLx(); r++) {
      double loop = wilsonloop(U, r, t);
      os << std::scientific << std::setw(15) << loop << " ";
    }
    os << std::endl;
  }
  return;
}

<<<<<<< HEAD
=======

>>>>>>> 4053c09a
template<class Group> void compute_spacial_loops(gaugeconfig<Group> &U, std::string const &path) {
  std::ofstream os(path, std::ios::out);
  size_t r[2] = {2, 8};
  for(size_t t = 1; t < U.getLt(); t++) {
    os << t << " ";
    for(size_t i = 0; i < 2; i++) {
      double loop = wilsonloop(U, r[i], t);
      os << std::scientific << std::setw(15) << loop << " ";
    }
    os << std::endl;
  }
  return;
}<|MERGE_RESOLUTION|>--- conflicted
+++ resolved
@@ -125,10 +125,7 @@
   return;
 }
 
-<<<<<<< HEAD
-=======
 
->>>>>>> 4053c09a
 template<class Group> void compute_spacial_loops(gaugeconfig<Group> &U, std::string const &path) {
   std::ofstream os(path, std::ios::out);
   size_t r[2] = {2, 8};
