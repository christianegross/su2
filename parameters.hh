--- conflicted
+++ resolved
@@ -71,7 +71,6 @@
     bool gradient = false; // wether to measure the gredient flow or not
     double tmax = 1.0; // tmax for gradient flow"
     std::string confdir = "./"; // directory where gauge configurations are stored
-<<<<<<< HEAD
     
     bool potential = false; //measure potential: the loops W(x, t, y=z=0) and W(x, y, t=z=0) are measured with a maximum size of lattice extent * sizeloops, and written to separate files. Only available for ndims=3,4
     bool potentialsmall = false; //The loops W(x, t, y) are measured up to x, y=min(4, lattice extent), t <= Lt * sizeloops and saved to one file. Only available for ndim=3
@@ -81,11 +80,9 @@
     //APE-smearing is done before measuring the potential and small potential, it does not affect the gradient flow and Wilson-loops
     double alpha = 1.0; //parameter alpha for APE smearings
     bool smearspacial = false; //should smearing be done only for spacial links?
-=======
 
     std::string conf_basename = "config_u1"; // root of the output files names
-    size_t beta_str_width = 4; // length of the beta value config filename  
->>>>>>> 37daf3bc
+    size_t beta_str_width = 6; // length of the beta value config filename  
   };
 
 } // namespace global_parameters