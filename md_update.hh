#pragma once

#include"gaugeconfig.hh"
#include"adjointfield.hh"
#include"hamiltonian_field.hh"
#include"monomial.hh"
#include"md_params.hh"
#include"integrator.hh"
#include<iostream>
#include<vector>
#include<list>
#include<random>
#include<iostream>

using std::vector;


<<<<<<< HEAD
template<class URNG, typename Float, class Group> void md_update(gaugeconfig<Group> &U,
                                                                 URNG &engine, 
                                                                 md_params &params,
                                                                 std::list<monomial<Float, Group>*> &monomial_list, 
                                                                 integrator<Float, Group> &md_integ) {
  adjointfield<Float, Group> momenta(U.getLs(), U.getLt());
  // generate standard normal distributed random momenta
  // normal distribution checked!
  initnormal(engine, momenta);
=======
template<class URNG, class T> void md_update(gaugeconfig<su2> &U,
                                             URNG &engine, 
                                             md_params &params,
                                             std::list<monomial<T>*> &monomial_list, 
                                             integrator<T> &md_integ) {
  adjointfield<T> momenta(U.getLx(), U.getLy(), U.getLz(), U.getLt(), U.getndims());
  // generate standard normal distributed random momenta
  // normal distribution checked!
  momenta = initnormal<URNG, T>(engine, U.getLx(), U.getLy(), U.getLz(), U.getLt(), U.getndims());
>>>>>>> 4ad3b98e

  std::uniform_real_distribution<Float> uniform(0., 1.);

  hamiltonian_field<Float, Group> h(momenta, U);

  // compute the initial Hamiltonian
  for (auto it = monomial_list.begin(); it != monomial_list.end(); it++) {
    (*it)->heatbath(h); 
  }

  // keep a copy of original gauge field
  gaugeconfig<Group> U_old(U);

  // perform MD evolution
  md_integ.integrate(monomial_list, h, params);

  // compute the final Hamiltonian
  double delta_H = 0.;
  // perform acceptance part in monomials and
  // collect all the deltaH pieces from the different monomials
  for (auto it = monomial_list.begin(); it != monomial_list.end(); it++) {
    (*it)->accept(h); 
    delta_H += (*it)->getDeltaH();
  }
  params.setdeltaH(delta_H);

  // accept/reject step, if needed
  params.setaccept(true);
  if(delta_H > 0) {
    if(uniform(engine) > exp(-delta_H)) {
      params.setaccept(false);
    }
  }

  // if wanted, perform a reversibility violation test.
  if(params.getrevtest()) {
    delta_H = 0.;
    gaugeconfig<Group> U_save(U);
    h.momenta->flipsign();
    md_integ.integrate(monomial_list, h, params);

    for (auto it = monomial_list.begin(); it != monomial_list.end(); it++) {
      (*it)->accept(h); 
      delta_H += (*it)->getDeltaH();
    }
    params.setdeltadeltaH(delta_H);
    U = U_save;
  }

  // in case not accepted, restore initial gauge field
  if(!params.getaccept()) {
    U = U_old;
  }
  return;
}

<|MERGE_RESOLUTION|>--- conflicted
+++ resolved
@@ -15,27 +15,15 @@
 using std::vector;
 
 
-<<<<<<< HEAD
 template<class URNG, typename Float, class Group> void md_update(gaugeconfig<Group> &U,
                                                                  URNG &engine, 
                                                                  md_params &params,
                                                                  std::list<monomial<Float, Group>*> &monomial_list, 
                                                                  integrator<Float, Group> &md_integ) {
-  adjointfield<Float, Group> momenta(U.getLs(), U.getLt());
+  adjointfield<Float, Group> momenta(U.getLx(), U.getLy(), U.getLz(), U.getLt(), U.getndims());
   // generate standard normal distributed random momenta
   // normal distribution checked!
   initnormal(engine, momenta);
-=======
-template<class URNG, class T> void md_update(gaugeconfig<su2> &U,
-                                             URNG &engine, 
-                                             md_params &params,
-                                             std::list<monomial<T>*> &monomial_list, 
-                                             integrator<T> &md_integ) {
-  adjointfield<T> momenta(U.getLx(), U.getLy(), U.getLz(), U.getLt(), U.getndims());
-  // generate standard normal distributed random momenta
-  // normal distribution checked!
-  momenta = initnormal<URNG, T>(engine, U.getLx(), U.getLy(), U.getLz(), U.getLt(), U.getndims());
->>>>>>> 4ad3b98e
 
   std::uniform_real_distribution<Float> uniform(0., 1.);
 
