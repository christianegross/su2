#include"su2.hh"
#include"u1.hh"
#include"gaugeconfig.hh"
#include"gauge_energy.hh"
#include"random_gauge_trafo.hh"
#include"wilsonloop.hh"
#include"md_update.hh"
#include"monomial.hh"
#include"gradient_flow.hh"
#include"energy_density.hh"
#include"parse_input_file.hh"
#include"version.hh"
#include"smearape.hh"

#include<iostream>
#include<iomanip>
#include<sstream>
#include<vector>
#include<random>
#include<boost/program_options.hpp>
#include<algorithm>

namespace po = boost::program_options;

#include <boost/filesystem.hpp>

int main(int ac, char* av[]) {
  std::cout << "## Measuring Tool for U(1) gauge theory" << std::endl;
  std::cout << "## (C) Carsten Urbach <urbach@hiskp.uni-bonn.de> (2017)" << std::endl;
  std::cout << "## GIT branch " << GIT_BRANCH << " on commit " << GIT_COMMIT_HASH << std::endl;

  namespace gp = global_parameters;
  gp::physics pparams; // physics parameters
  gp::measure_u1 mparams; // measure parameters

  std::string input_file; // yaml input file path
  po::options_description desc("Allowed options");
  desc.add_options()
  ("help,h", "produce this help message")
  ("file,f", po::value<std::string>(&input_file)->default_value("NONE"), "yaml input file");

  po::variables_map vm;
  po::store(po::parse_command_line(ac, av, desc), vm);
  po::notify(vm);

  if (vm.count("help")) {
    std::cout << desc << "\n";
    return 0;
  }

  namespace in_meas = input_file_parsing::u1::measure;
  int err = in_meas::parse_input_file(input_file, pparams, mparams);
  if (err > 0) {
    return err;
  }
  
  boost::filesystem::create_directories(boost::filesystem::absolute(mparams.confdir));

<<<<<<< HEAD

  gaugeconfig<_u1> U(gparams.Lx, gparams.Ly, gparams.Lz, gparams.Lt, gparams.ndims, gparams.beta);
  
  //needed for measuring potential
  std::ofstream resultfile;
  char filename[200];
  double loop;
  size_t maxsizenonplanar = (gparams.Lx < 4) ? gparams.Lx : 4;
  
  // write explanatory headers into result-files
  if(mparams.potential) {
      //~ open file for saving results
    
    if(gparams.ndims == 2){
      std::cout << "Currently not working for dim = 2, aborting" << std::endl;
      return 0;
    }
    
    //~ print heads of columns: W(r, t), W(x, y)
    if(!mparams.append && (gparams.ndims == 3 || gparams.ndims == 4)){
      if(gparams.ndims == 3){
        sprintf(filename, "result2p1d.u1potential.rotated.Nt%lu.Ns%lu.b%f.xi%f.nape%lu.alpha%ffinedistance",gparams.Lt, gparams.Lx,U.getBeta(), gparams.xi, mparams.n_apesmear, mparams.alpha);
      }
      if(gparams.ndims == 4){
        sprintf(filename, "result3p1d.u1potential.rotated.Nt%lu.Ns%lu.b%f.xi%f.nape%lu.alpha%ffinedistance",gparams.Lt, gparams.Lx,U.getBeta(), gparams.xi, mparams.n_apesmear, mparams.alpha);
      }
      resultfile.open(filename, std::ios::out);
      resultfile << "##";
      for (size_t t = 1 ; t <= gparams.Lt*mparams.sizeloops ; t++){
          for (size_t x = 1 ; x <= gparams.Lx*mparams.sizeloops ; x++){
          resultfile << "W(x=" << x << ",t=" << t << ",y=" << 0 << ")  " ;
          }
      }
      resultfile << "counter";
      resultfile << std::endl; 
      resultfile.close();
      if(gparams.ndims == 3){
        sprintf(filename, "result2p1d.u1potential.rotated.Nt%lu.Ns%lu.b%f.xi%f.nape%lu.alpha%fcoarsedistance",gparams.Lt, gparams.Lx,U.getBeta(), gparams.xi, mparams.n_apesmear, mparams.alpha);
      }
      if(gparams.ndims == 4){
        sprintf(filename, "result3p1d.u1potential.rotated.Nt%lu.Ns%lu.b%f.xi%f.nape%lu.alpha%fcoarsedistance",gparams.Lt, gparams.Lx,U.getBeta(), gparams.xi, mparams.n_apesmear, mparams.alpha);
      }
      resultfile.open(filename, std::ios::out);
      resultfile << "##";
      for (size_t y = 1 ; y <= gparams.Ly*mparams.sizeloops ; y++){
          for (size_t x = 1 ; x <= gparams.Lx*mparams.sizeloops ; x++){
          resultfile << "W(x=" << x << ",t=" << 0 << ",y=" << y << ")  " ;
          }
      }
      resultfile << "counter";
      resultfile << std::endl; 
      resultfile.close();
        
    }
  }


  if(mparams.potentialsmall) {
      //~ open file for saving results
    
    if(gparams.ndims == 2 || gparams.ndims == 4){
      std::cout << "Currently not working for dim = 2 and dim = 4, aborting" << std::endl;
      return 0;
    }
    
    //~ print heads of columns
    if(!mparams.append && (gparams.ndims == 3)){
      if(gparams.ndims == 3){
        sprintf(filename, "result2p1d.u1potential.Nt%lu.Ns%lu.b%f.xi%f.nape%lu.alpha%fnonplanar",gparams.Lt, gparams.Lx,U.getBeta(), gparams.xi, mparams.n_apesmear, mparams.alpha);
      }
      resultfile.open(filename, std::ios::out);
      resultfile << "##";
      for (size_t t = 0 ; t <= gparams.Lt*mparams.sizeloops ; t++){
        for (size_t x = 0 ; x <= maxsizenonplanar ; x++){
          for (size_t y = 0 ; y <= maxsizenonplanar ; y++){
            resultfile << "W(x=" << x << ",t=" << t << ",y=" << y << ")  " ;
          }
        }
      }
      resultfile << "counter";
      resultfile << std::endl; 
      resultfile.close();        
    }
  }

/** 
 * do the measurements themselves: 
 * load each configuration, check for gauge invariance
 * if selected, measure Wilson-Loop and gradient flow
 * if chosen, do APE-smearing
 * if selected, then measure potential and small potential
 * the "small potential" are the nonplanar loops, but only with small extent in x, y
 * */
  for(size_t i = mparams.icounter; i < mparams.nmeas*mparams.nstep+mparams.icounter; i+=mparams.nstep) {
    std::ostringstream os;
    os << mparams.confdir + "/config_u1." << gparams.Lx << "." << gparams.Ly << "." << gparams.Lz << "." << gparams.Lt 
      << ".b" << std::fixed << U.getBeta();
    if(gparams.anisotropic){
      os << ".x" << std::fixed << gparams.xi;
    }
    os << "." << i << std::ends;
=======
  gaugeconfig<_u1> U(pparams.Lx, pparams.Ly, pparams.Lz, pparams.Lt, pparams.ndims, pparams.beta);

    const std::string conf_basename = mparams.conf_basename;
    std::stringstream ss_basename;
    ss_basename << mparams.conf_basename << ".";
    ss_basename << pparams.Lx << "." << pparams.Ly << "." << pparams.Lz << "."
                << pparams.Lt;
    ss_basename << ".b" << std::fixed << std::setprecision(mparams.beta_str_width)
                << pparams.beta;
  for(size_t i = mparams.icounter; i < mparams.nmeas*mparams.nstep+mparams.icounter; i+=mparams.nstep) {
    std::ostringstream os;
    os << ss_basename.str() << "." << i << std::ends;
>>>>>>> 37daf3bc
    int ierrU =  U.load(os.str());
    if(ierrU == 1){ // cannot load gauge config
      continue;
    }
    
    double plaquette = gauge_energy(U);
    double density = 0., Q=0.;
    energy_density(U, density, Q);
    std::cout << "## Initial Plaquette: " << plaquette/U.getVolume()/double(U.getNc())/6. << std::endl; 
    std::cout << "## Initial Energy density: " << density << std::endl;
    
    random_gauge_trafo(U, mparams.seed);
    plaquette = gauge_energy(U);
    energy_density(U, density, Q);
    std::cout << "## Plaquette after rnd trafo: " << std::scientific << std::setw(15) << plaquette/U.getVolume()/double(U.getNc())/6. << std::endl; 
    std::cout << "## Energy density: " << density << std::endl;
    
    if(mparams.Wloop) {
      std::ostringstream os;
      os << mparams.confdir + "/wilsonloop.";
      auto prevw = os.width(6);
      auto prevf = os.fill('0');
      os << i;
      os.width(prevw);
      os.fill(prevf);
      os << ".dat" << std::ends;
      compute_all_loops(U, os.str());
    }
    if(mparams.gradient) {
      std::ostringstream os;
      os << mparams.confdir + "/gradient_flow.";
      auto prevw = os.width(6);
      auto prevf = os.fill('0');
      os << i;
      os.width(prevw);
      os.fill(prevf);
      gradient_flow(U, os.str(), mparams.tmax);
    }
    
    if(mparams.potential || mparams.potentialsmall){
        //smear lattice
      for (size_t smears = 0 ; smears < mparams.n_apesmear ; smears +=1){
        smearlatticeape(U, mparams.alpha, mparams.smearspacial);
      }
    if(mparams.potential) {
      //~ //calculate wilsonloops for potential
      if(gparams.ndims == 4){
        sprintf(filename, "result3p1d.u1potential.rotated.Nt%lu.Ns%lu.b%f.xi%f.nape%lu.alpha%ffinedistance",gparams.Lt, gparams.Lx,U.getBeta(), gparams.xi, mparams.n_apesmear, mparams.alpha);
        resultfile.open(filename, std::ios::app);
        for (size_t t = 1 ; t <= gparams.Lt*mparams.sizeloops ; t++){
          for (size_t x = 1 ; x <= gparams.Lx*mparams.sizeloops ; x++){
            loop  = wilsonloop_non_planar(U, {t, x, 0, 0});
            resultfile << std::setw(14) << std::scientific << loop/U.getVolume() << "  " ;
          }
        }
        resultfile << i;
        resultfile << std::endl; 
        resultfile.close();
        sprintf(filename, "result3p1d.u1potential.rotated.Nt%lu.Ns%lu.b%f.xi%f.nape%lu.alpha%fcoarsedistance",gparams.Lt, gparams.Lx,U.getBeta(), gparams.xi, mparams.n_apesmear, mparams.alpha);
        resultfile.open(filename, std::ios::app);
        for (size_t y = 1 ; y <= gparams.Ly*mparams.sizeloops ; y++){
          for (size_t x = 1 ; x <= gparams.Lx*mparams.sizeloops ; x++){
            loop  = wilsonloop_non_planar(U, {0, x, y, 0});
            loop += wilsonloop_non_planar(U, {0, x, 0, y});
            resultfile << std::setw(14) << std::scientific << loop/U.getVolume()/2.0 << "  " ;
          }
        }
        resultfile << i;
        resultfile << std::endl; 
        resultfile.close();
      }
      if(gparams.ndims == 3){
        sprintf(filename, "result2p1d.u1potential.rotated.Nt%lu.Ns%lu.b%f.xi%f.nape%lu.alpha%ffinedistance",gparams.Lt, gparams.Lx,U.getBeta(), gparams.xi, mparams.n_apesmear, mparams.alpha);
        resultfile.open(filename, std::ios::app);
        for (size_t t = 1 ; t <= gparams.Lt*mparams.sizeloops ; t++){
          for (size_t x = 1 ; x <= gparams.Lx*mparams.sizeloops ; x++){
            loop  = wilsonloop_non_planar(U, {t, x, 0});
            //~ loop  += wilsonloop_non_planar(U, {t, 0, x});
            resultfile << std::setw(14) << std::scientific << loop/U.getVolume() << "  " ;
          }
        }
        resultfile << i;
        resultfile << std::endl; 
        resultfile.close();
        sprintf(filename, "result2p1d.u1potential.rotated.Nt%lu.Ns%lu.b%f.xi%f.nape%lu.alpha%fcoarsedistance",gparams.Lt, gparams.Lx,U.getBeta(), gparams.xi, mparams.n_apesmear, mparams.alpha);
        resultfile.open(filename, std::ios::app);
        for (size_t y = 1 ; y <= gparams.Ly*mparams.sizeloops ; y++){
          for (size_t x = 1 ; x <= gparams.Lx*mparams.sizeloops ; x++){
            loop  = wilsonloop_non_planar(U, {0, x, y});
            //~ loop += wilsonloop_non_planar(U, {0, y, x});
            resultfile << std::setw(14) << std::scientific << loop/U.getVolume() << "  " ;
          }
        }
        resultfile << i;
        resultfile << std::endl; 
        resultfile.close();
      }
    }
    
    if(mparams.potentialsmall) {
      if(gparams.ndims == 3){
        sprintf(filename, "result2p1d.u1potential.Nt%lu.Ns%lu.b%f.xi%f.nape%lu.alpha%fnonplanar",gparams.Lt, gparams.Lx,U.getBeta(), gparams.xi, mparams.n_apesmear, mparams.alpha);
      }
      resultfile.open(filename, std::ios::app);
      for (size_t t = 0 ; t <= gparams.Lt*mparams.sizeloops ; t++){
        for (size_t x = 0 ; x <= maxsizenonplanar ; x++){
          for (size_t y = 0 ; y <= maxsizenonplanar ; y++){
            loop  = wilsonloop_non_planar(U, {t, x, y});
            resultfile << std::setw(14) << std::scientific << loop/U.getVolume() << "  " ;
          }
        }
      }
      resultfile << i;
      resultfile << std::endl; 
      resultfile.close();  
  }
  }

  }

  return(0);
}<|MERGE_RESOLUTION|>--- conflicted
+++ resolved
@@ -56,53 +56,65 @@
   
   boost::filesystem::create_directories(boost::filesystem::absolute(mparams.confdir));
 
-<<<<<<< HEAD
-
-  gaugeconfig<_u1> U(gparams.Lx, gparams.Ly, gparams.Lz, gparams.Lt, gparams.ndims, gparams.beta);
+
+  gaugeconfig<_u1> U(pparams.Lx, pparams.Ly, pparams.Lz, pparams.Lt, pparams.ndims, pparams.beta);
+
+  // set basename for configs for easier reading in, anisotropy is only added to filename if needed
+  const std::string conf_basename = mparams.conf_basename;
+  std::stringstream ss_basename;
+  ss_basename << mparams.conf_basename << ".";
+  ss_basename << pparams.Lx << "." << pparams.Ly << "." << pparams.Lz << "."
+              << pparams.Lt;
+  ss_basename << ".b" << std::fixed << std::setprecision(mparams.beta_str_width)
+              << pparams.beta;
+  if(pparams.anisotropic){
+    ss_basename << ".x" << std::fixed << std::setprecision(mparams.beta_str_width)
+                << pparams.xi;
+  }
   
   //needed for measuring potential
   std::ofstream resultfile;
   char filename[200];
   double loop;
-  size_t maxsizenonplanar = (gparams.Lx < 4) ? gparams.Lx : 4;
+  size_t maxsizenonplanar = (pparams.Lx < 4) ? pparams.Lx : 4;
   
   // write explanatory headers into result-files
   if(mparams.potential) {
       //~ open file for saving results
     
-    if(gparams.ndims == 2){
+    if(pparams.ndims == 2){
       std::cout << "Currently not working for dim = 2, aborting" << std::endl;
       return 0;
     }
     
     //~ print heads of columns: W(r, t), W(x, y)
-    if(!mparams.append && (gparams.ndims == 3 || gparams.ndims == 4)){
-      if(gparams.ndims == 3){
-        sprintf(filename, "result2p1d.u1potential.rotated.Nt%lu.Ns%lu.b%f.xi%f.nape%lu.alpha%ffinedistance",gparams.Lt, gparams.Lx,U.getBeta(), gparams.xi, mparams.n_apesmear, mparams.alpha);
-      }
-      if(gparams.ndims == 4){
-        sprintf(filename, "result3p1d.u1potential.rotated.Nt%lu.Ns%lu.b%f.xi%f.nape%lu.alpha%ffinedistance",gparams.Lt, gparams.Lx,U.getBeta(), gparams.xi, mparams.n_apesmear, mparams.alpha);
+    if(!mparams.append && (pparams.ndims == 3 || pparams.ndims == 4)){
+      if(pparams.ndims == 3){
+        sprintf(filename, "result2p1d.u1potential.rotated.Nt%lu.Ns%lu.b%f.xi%f.nape%lu.alpha%ffinedistance",pparams.Lt, pparams.Lx,U.getBeta(), pparams.xi, mparams.n_apesmear, mparams.alpha);
+      }
+      if(pparams.ndims == 4){
+        sprintf(filename, "result3p1d.u1potential.rotated.Nt%lu.Ns%lu.b%f.xi%f.nape%lu.alpha%ffinedistance",pparams.Lt, pparams.Lx,U.getBeta(), pparams.xi, mparams.n_apesmear, mparams.alpha);
       }
       resultfile.open(filename, std::ios::out);
       resultfile << "##";
-      for (size_t t = 1 ; t <= gparams.Lt*mparams.sizeloops ; t++){
-          for (size_t x = 1 ; x <= gparams.Lx*mparams.sizeloops ; x++){
+      for (size_t t = 1 ; t <= pparams.Lt*mparams.sizeloops ; t++){
+          for (size_t x = 1 ; x <= pparams.Lx*mparams.sizeloops ; x++){
           resultfile << "W(x=" << x << ",t=" << t << ",y=" << 0 << ")  " ;
           }
       }
       resultfile << "counter";
       resultfile << std::endl; 
       resultfile.close();
-      if(gparams.ndims == 3){
-        sprintf(filename, "result2p1d.u1potential.rotated.Nt%lu.Ns%lu.b%f.xi%f.nape%lu.alpha%fcoarsedistance",gparams.Lt, gparams.Lx,U.getBeta(), gparams.xi, mparams.n_apesmear, mparams.alpha);
-      }
-      if(gparams.ndims == 4){
-        sprintf(filename, "result3p1d.u1potential.rotated.Nt%lu.Ns%lu.b%f.xi%f.nape%lu.alpha%fcoarsedistance",gparams.Lt, gparams.Lx,U.getBeta(), gparams.xi, mparams.n_apesmear, mparams.alpha);
+      if(pparams.ndims == 3){
+        sprintf(filename, "result2p1d.u1potential.rotated.Nt%lu.Ns%lu.b%f.xi%f.nape%lu.alpha%fcoarsedistance",pparams.Lt, pparams.Lx,U.getBeta(), pparams.xi, mparams.n_apesmear, mparams.alpha);
+      }
+      if(pparams.ndims == 4){
+        sprintf(filename, "result3p1d.u1potential.rotated.Nt%lu.Ns%lu.b%f.xi%f.nape%lu.alpha%fcoarsedistance",pparams.Lt, pparams.Lx,U.getBeta(), pparams.xi, mparams.n_apesmear, mparams.alpha);
       }
       resultfile.open(filename, std::ios::out);
       resultfile << "##";
-      for (size_t y = 1 ; y <= gparams.Ly*mparams.sizeloops ; y++){
-          for (size_t x = 1 ; x <= gparams.Lx*mparams.sizeloops ; x++){
+      for (size_t y = 1 ; y <= pparams.Ly*mparams.sizeloops ; y++){
+          for (size_t x = 1 ; x <= pparams.Lx*mparams.sizeloops ; x++){
           resultfile << "W(x=" << x << ",t=" << 0 << ",y=" << y << ")  " ;
           }
       }
@@ -117,19 +129,19 @@
   if(mparams.potentialsmall) {
       //~ open file for saving results
     
-    if(gparams.ndims == 2 || gparams.ndims == 4){
+    if(pparams.ndims == 2 || pparams.ndims == 4){
       std::cout << "Currently not working for dim = 2 and dim = 4, aborting" << std::endl;
       return 0;
     }
     
     //~ print heads of columns
-    if(!mparams.append && (gparams.ndims == 3)){
-      if(gparams.ndims == 3){
-        sprintf(filename, "result2p1d.u1potential.Nt%lu.Ns%lu.b%f.xi%f.nape%lu.alpha%fnonplanar",gparams.Lt, gparams.Lx,U.getBeta(), gparams.xi, mparams.n_apesmear, mparams.alpha);
+    if(!mparams.append && (pparams.ndims == 3)){
+      if(pparams.ndims == 3){
+        sprintf(filename, "result2p1d.u1potential.Nt%lu.Ns%lu.b%f.xi%f.nape%lu.alpha%fnonplanar",pparams.Lt, pparams.Lx,U.getBeta(), pparams.xi, mparams.n_apesmear, mparams.alpha);
       }
       resultfile.open(filename, std::ios::out);
       resultfile << "##";
-      for (size_t t = 0 ; t <= gparams.Lt*mparams.sizeloops ; t++){
+      for (size_t t = 0 ; t <= pparams.Lt*mparams.sizeloops ; t++){
         for (size_t x = 0 ; x <= maxsizenonplanar ; x++){
           for (size_t y = 0 ; y <= maxsizenonplanar ; y++){
             resultfile << "W(x=" << x << ",t=" << t << ",y=" << y << ")  " ;
@@ -150,28 +162,10 @@
  * if selected, then measure potential and small potential
  * the "small potential" are the nonplanar loops, but only with small extent in x, y
  * */
-  for(size_t i = mparams.icounter; i < mparams.nmeas*mparams.nstep+mparams.icounter; i+=mparams.nstep) {
-    std::ostringstream os;
-    os << mparams.confdir + "/config_u1." << gparams.Lx << "." << gparams.Ly << "." << gparams.Lz << "." << gparams.Lt 
-      << ".b" << std::fixed << U.getBeta();
-    if(gparams.anisotropic){
-      os << ".x" << std::fixed << gparams.xi;
-    }
-    os << "." << i << std::ends;
-=======
-  gaugeconfig<_u1> U(pparams.Lx, pparams.Ly, pparams.Lz, pparams.Lt, pparams.ndims, pparams.beta);
-
-    const std::string conf_basename = mparams.conf_basename;
-    std::stringstream ss_basename;
-    ss_basename << mparams.conf_basename << ".";
-    ss_basename << pparams.Lx << "." << pparams.Ly << "." << pparams.Lz << "."
-                << pparams.Lt;
-    ss_basename << ".b" << std::fixed << std::setprecision(mparams.beta_str_width)
-                << pparams.beta;
+
   for(size_t i = mparams.icounter; i < mparams.nmeas*mparams.nstep+mparams.icounter; i+=mparams.nstep) {
     std::ostringstream os;
     os << ss_basename.str() << "." << i << std::ends;
->>>>>>> 37daf3bc
     int ierrU =  U.load(os.str());
     if(ierrU == 1){ // cannot load gauge config
       continue;
@@ -218,11 +212,11 @@
       }
     if(mparams.potential) {
       //~ //calculate wilsonloops for potential
-      if(gparams.ndims == 4){
-        sprintf(filename, "result3p1d.u1potential.rotated.Nt%lu.Ns%lu.b%f.xi%f.nape%lu.alpha%ffinedistance",gparams.Lt, gparams.Lx,U.getBeta(), gparams.xi, mparams.n_apesmear, mparams.alpha);
-        resultfile.open(filename, std::ios::app);
-        for (size_t t = 1 ; t <= gparams.Lt*mparams.sizeloops ; t++){
-          for (size_t x = 1 ; x <= gparams.Lx*mparams.sizeloops ; x++){
+      if(pparams.ndims == 4){
+        sprintf(filename, "result3p1d.u1potential.rotated.Nt%lu.Ns%lu.b%f.xi%f.nape%lu.alpha%ffinedistance",pparams.Lt, pparams.Lx,U.getBeta(), pparams.xi, mparams.n_apesmear, mparams.alpha);
+        resultfile.open(filename, std::ios::app);
+        for (size_t t = 1 ; t <= pparams.Lt*mparams.sizeloops ; t++){
+          for (size_t x = 1 ; x <= pparams.Lx*mparams.sizeloops ; x++){
             loop  = wilsonloop_non_planar(U, {t, x, 0, 0});
             resultfile << std::setw(14) << std::scientific << loop/U.getVolume() << "  " ;
           }
@@ -230,10 +224,11 @@
         resultfile << i;
         resultfile << std::endl; 
         resultfile.close();
-        sprintf(filename, "result3p1d.u1potential.rotated.Nt%lu.Ns%lu.b%f.xi%f.nape%lu.alpha%fcoarsedistance",gparams.Lt, gparams.Lx,U.getBeta(), gparams.xi, mparams.n_apesmear, mparams.alpha);
-        resultfile.open(filename, std::ios::app);
-        for (size_t y = 1 ; y <= gparams.Ly*mparams.sizeloops ; y++){
-          for (size_t x = 1 ; x <= gparams.Lx*mparams.sizeloops ; x++){
+        
+        sprintf(filename, "result3p1d.u1potential.rotated.Nt%lu.Ns%lu.b%f.xi%f.nape%lu.alpha%fcoarsedistance",pparams.Lt, pparams.Lx,U.getBeta(), pparams.xi, mparams.n_apesmear, mparams.alpha);
+        resultfile.open(filename, std::ios::app);
+        for (size_t y = 1 ; y <= pparams.Ly*mparams.sizeloops ; y++){
+          for (size_t x = 1 ; x <= pparams.Lx*mparams.sizeloops ; x++){
             loop  = wilsonloop_non_planar(U, {0, x, y, 0});
             loop += wilsonloop_non_planar(U, {0, x, 0, y});
             resultfile << std::setw(14) << std::scientific << loop/U.getVolume()/2.0 << "  " ;
@@ -243,11 +238,11 @@
         resultfile << std::endl; 
         resultfile.close();
       }
-      if(gparams.ndims == 3){
-        sprintf(filename, "result2p1d.u1potential.rotated.Nt%lu.Ns%lu.b%f.xi%f.nape%lu.alpha%ffinedistance",gparams.Lt, gparams.Lx,U.getBeta(), gparams.xi, mparams.n_apesmear, mparams.alpha);
-        resultfile.open(filename, std::ios::app);
-        for (size_t t = 1 ; t <= gparams.Lt*mparams.sizeloops ; t++){
-          for (size_t x = 1 ; x <= gparams.Lx*mparams.sizeloops ; x++){
+      if(pparams.ndims == 3){
+        sprintf(filename, "result2p1d.u1potential.rotated.Nt%lu.Ns%lu.b%f.xi%f.nape%lu.alpha%ffinedistance",pparams.Lt, pparams.Lx,U.getBeta(), pparams.xi, mparams.n_apesmear, mparams.alpha);
+        resultfile.open(filename, std::ios::app);
+        for (size_t t = 1 ; t <= pparams.Lt*mparams.sizeloops ; t++){
+          for (size_t x = 1 ; x <= pparams.Lx*mparams.sizeloops ; x++){
             loop  = wilsonloop_non_planar(U, {t, x, 0});
             //~ loop  += wilsonloop_non_planar(U, {t, 0, x});
             resultfile << std::setw(14) << std::scientific << loop/U.getVolume() << "  " ;
@@ -256,10 +251,11 @@
         resultfile << i;
         resultfile << std::endl; 
         resultfile.close();
-        sprintf(filename, "result2p1d.u1potential.rotated.Nt%lu.Ns%lu.b%f.xi%f.nape%lu.alpha%fcoarsedistance",gparams.Lt, gparams.Lx,U.getBeta(), gparams.xi, mparams.n_apesmear, mparams.alpha);
-        resultfile.open(filename, std::ios::app);
-        for (size_t y = 1 ; y <= gparams.Ly*mparams.sizeloops ; y++){
-          for (size_t x = 1 ; x <= gparams.Lx*mparams.sizeloops ; x++){
+        
+        sprintf(filename, "result2p1d.u1potential.rotated.Nt%lu.Ns%lu.b%f.xi%f.nape%lu.alpha%fcoarsedistance",pparams.Lt, pparams.Lx,U.getBeta(), pparams.xi, mparams.n_apesmear, mparams.alpha);
+        resultfile.open(filename, std::ios::app);
+        for (size_t y = 1 ; y <= pparams.Ly*mparams.sizeloops ; y++){
+          for (size_t x = 1 ; x <= pparams.Lx*mparams.sizeloops ; x++){
             loop  = wilsonloop_non_planar(U, {0, x, y});
             //~ loop += wilsonloop_non_planar(U, {0, y, x});
             resultfile << std::setw(14) << std::scientific << loop/U.getVolume() << "  " ;
@@ -272,11 +268,11 @@
     }
     
     if(mparams.potentialsmall) {
-      if(gparams.ndims == 3){
-        sprintf(filename, "result2p1d.u1potential.Nt%lu.Ns%lu.b%f.xi%f.nape%lu.alpha%fnonplanar",gparams.Lt, gparams.Lx,U.getBeta(), gparams.xi, mparams.n_apesmear, mparams.alpha);
+      if(pparams.ndims == 3){
+        sprintf(filename, "result2p1d.u1potential.Nt%lu.Ns%lu.b%f.xi%f.nape%lu.alpha%fnonplanar",pparams.Lt, pparams.Lx,U.getBeta(), pparams.xi, mparams.n_apesmear, mparams.alpha);
       }
       resultfile.open(filename, std::ios::app);
-      for (size_t t = 0 ; t <= gparams.Lt*mparams.sizeloops ; t++){
+      for (size_t t = 0 ; t <= pparams.Lt*mparams.sizeloops ; t++){
         for (size_t x = 0 ; x <= maxsizenonplanar ; x++){
           for (size_t y = 0 ; y <= maxsizenonplanar ; y++){
             loop  = wilsonloop_non_planar(U, {t, x, y});
