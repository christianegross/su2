--- conflicted
+++ resolved
@@ -132,12 +132,13 @@
     cout << Q << endl;
     os << Q << endl;
     if(inew > 0 && (inew % gparams.N_save) == 0) {
-      std::ostringstream oss;
-<<<<<<< HEAD
-      oss << "config_u1." << gparams.Lx << "." << gparams.Ly << "." << gparams.Lz<< "." << gparams.Lt << ".b" << gparams.beta << "." << i << std::ends;
-=======
-      oss << "configu1." << gparams.Lx << "." << gparams.Ly << "." << gparams.Lz<< "." << gparams.Lt << ".b" << std::fixed << gparams.beta << ".x" << gparams.xi << "." << inew << std::ends;
->>>>>>> 0da0cd54
+      std::ostringstream oss;    
+      oss << "config_u1." << gparams.Lx << "." << gparams.Ly << "." << gparams.Lz << "." << gparams.Lt 
+        << ".b" << std::fixed << U.getBeta();
+      if(gparams.anisotropic){
+        oss << ".x" << std::fixed << gparams.xi;
+      }
+      oss << "." << inew << std::ends;
       U.save(oss.str());
     }
   }
@@ -149,12 +150,13 @@
    << delta << " " << gparams.heat << " " << threads << " " << N_hit << " " << gparams.N_meas << " " << gparams.seed << " " << endl;
   acceptancerates.close();
 
-  std::ostringstream oss;
-<<<<<<< HEAD
-  oss << "config_u1." << gparams.Lx << "." << gparams.Ly << "." << gparams.Lz<< "." << gparams.Lt << ".b" << U.getBeta() << ".final" << std::ends;
-=======
-  oss << "configu1." << gparams.Lx << "." << gparams.Ly << "." << gparams.Lz<< "." << gparams.Lt << ".b" << std::fixed << U.getBeta() << ".x" << gparams.xi << ".final" << std::ends;
->>>>>>> 0da0cd54
+  std::ostringstream oss;    
+  oss << "config_u1." << gparams.Lx << "." << gparams.Ly << "." << gparams.Lz << "." << gparams.Lt 
+    << ".b" << std::fixed << U.getBeta();
+  if(gparams.anisotropic){
+    oss << ".x" << std::fixed << gparams.xi;
+  }
+  oss << ".final" << std::ends;
   U.save(oss.str());
 
   return(0);
