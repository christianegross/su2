// main-u1.cc
/**
 * @file main-u1.cc
 * @author Carsten Urbach (urbach@hiskp.uni-bonn.de)
 * @author Simone Romiti (simone.romiti@uni-bonn.de)
 * @brief Metropolis Algorithm for U(1) gauge theory
 * @version 0.1
 * @date 2022-05-09
 *
 * @copyright Copyright (c) 2022
 *
 */

#include "flat-energy_density.hh"
#include "flat-gauge_energy.hpp"
#include "flat-sweep.hh" // flat spacetime
#include "gaugeconfig.hh"
#include "io.hh"
#include "omeasurements.hpp"
#include "parse_input_file.hh"
#include "random_gauge_trafo.hh"
#include "rotating-energy_density.hpp" // rotating spacetime
#include "rotating-gauge_energy.hpp" // rotating spacetime
#include "rotating-sweep.hpp" // rotating spacetime
#include "su2.hh"
#include "u1.hh"
#include "vectorfunctions.hh"
#include "version.hh"

#ifdef _USE_OMP_
#include <omp.h>
#endif

#include <boost/filesystem.hpp>
#include <boost/program_options.hpp>
#include <fstream>
#include <iomanip>
#include <iostream>
#include <random>
#include <sstream>
#include <vector>

namespace po = boost::program_options;

namespace here {

  namespace gp = global_parameters;

  template <class Group>
  double gauge_energy(const gp::physics &pparams, const gaugeconfig<Group> &U) {
    if (pparams.flat_metric) {
      return flat_spacetime::gauge_energy(U);
    }
    if (pparams.rotating_frame) {
      return rotating_spacetime::gauge_energy(U, pparams.Omega);
    } else {
      spacetime_lattice::fatal_error("Invalid metric when calling: ", __func__);
      return {};
    }
  }

  template <class Group, class URNG>
  std::vector<double> sweep(const gp::physics &pparams,
                            gaugeconfig<Group> &U,
                            std::vector<URNG> engines,
                            const double &delta,
                            const size_t &N_hit,
                            const double &beta,
                            const double &xi = 1.0,
                            const bool &anisotropic = false) {
    if (pparams.flat_metric) {
      return flat_spacetime::sweep(U, engines, delta, N_hit, pparams.beta, pparams.xi,
                                   pparams.anisotropic);
    }
    if (pparams.rotating_frame) {
      return rotating_spacetime::sweep(U, pparams.Omega, engines, delta, N_hit,
                                       pparams.beta, pparams.xi, pparams.anisotropic);
    } else {
      spacetime_lattice::fatal_error("Invalid metric when calling: ", __func__);
      return {};
    }
  }

  template <class T>
  void energy_density(const gp::physics &pparams,
                      const gaugeconfig<T> &U,
                      double &E,
                      double &Q,
                      bool cloverdef = true) {
    if (pparams.flat_metric) {
      flat_spacetime::energy_density(U, E, Q, false);
    }
    if (pparams.rotating_frame) {
      rotating_spacetime::energy_density(U, pparams.Omega, E, Q, false);
    }
    return;
  }
} // namespace here

int main(int ac, char *av[]) {
  std::cout << "## Metropolis Algorithm for U(1) gauge theory" << std::endl;
  std::cout << "## GIT branch " << GIT_BRANCH << " on commit " << GIT_COMMIT_HASH
            << std::endl
            << std::endl;

  namespace gp = global_parameters;
  gp::physics pparams; // physics parameters
  gp::metropolis_u1 mcparams; // mcmc parameters

  std::string input_file; // yaml input file path
  po::options_description desc("Allowed options");
  desc.add_options()("help,h", "produce this help message")(
    "file,f", po::value<std::string>(&input_file)->default_value("NONE"),
    "yaml input file");

  po::variables_map vm;
  po::store(po::parse_command_line(ac, av, desc), vm);
  po::notify(vm);

  if (vm.count("help")) {
    std::cout << desc << "\n";
    return 0;
  }

  namespace in_metropolis = input_file_parsing::u1::metropolis;
  int err = in_metropolis::parse_input_file(input_file, pparams, mcparams);
  if (err > 0) {
    return 1;
  }

  boost::filesystem::create_directories(boost::filesystem::absolute(mcparams.conf_dir));
  boost::filesystem::create_directories(boost::filesystem::absolute(mcparams.res_dir));
  
  // filename needed for saving results from potential and potentialsmall
  const std::string filename_fine = io::measure::get_filename_fine(pparams, mcparams);
  const std::string filename_coarse = io::measure::get_filename_coarse(pparams, mcparams);
  const std::string filename_nonplanar =
    io::measure::get_filename_nonplanar(pparams, mcparams);

  // write explanatory headers into result-files, also check if measuring routine is
  // implemented for given dimension
  if (mcparams.potentialplanar) {
    io::measure::set_header_planar(pparams, mcparams, filename_coarse, filename_fine);
  }
  if (mcparams.potentialnonplanar) {
    io::measure::set_header_nonplanar(pparams, mcparams, filename_nonplanar);
  }

  

#ifdef _USE_OMP_
  /**
   * the parallelisation of the sweep-function first iterates over all odd points in t and
   * then over all even points because the nearest neighbours must not change during the
   * updates, this is not possible for an uneven number of points in T
   * */
  if (pparams.Lt % 2 != 0) {
    std::cerr << "For parallel computing an even number of points in T is needed!"
              << std::endl;
    omp_set_num_threads(1);
    std::cerr << "Continuing with one thread." << std::endl;
  }
  // set things up for parallel computing in sweep
  int threads = omp_get_max_threads();
#else
  int threads = 1;
#endif
  // std::cout << "threads " << threads << std::endl;

  // get basename for configs
  std::string conf_path_basename = io::get_conf_path_basename(pparams, mcparams);

  // load/set initial configuration
  gaugeconfig<_u1> U(pparams.Lx, pparams.Ly, pparams.Lz, pparams.Lt, pparams.ndims,
                     pparams.beta);
  if (mcparams.restart) {
    std::cout << "restart " << mcparams.restart << std::endl;
    err = U.load(conf_path_basename+"."+std::to_string(mcparams.icounter));
    if (err != 0) {
      return err;
    }
  } else {
    hotstart(U, mcparams.seed, mcparams.heat);
  }

  // check gauge invariance, set up factors needed to normalise plaquette, spacial
  // plaquette
  double plaquette = here::gauge_energy<_u1>(pparams, U);

  double fac = 2. / U.getndims() / (U.getndims() - 1);
  const double normalisation = fac / U.getVolume();
  size_t facnorm = (pparams.ndims > 2) ? pparams.ndims / (pparams.ndims - 2) : 0;

  std::cout << "## Initial Plaquette: " << plaquette * normalisation << std::endl;

  random_gauge_trafo(U, 654321);

  // compute plaquette after the gauge transform
  plaquette = here::gauge_energy<_u1>(pparams, U);

  std::cout << "## Plaquette after rnd trafo: " << plaquette * normalisation << std::endl;

  std::ofstream os;
  std::ofstream acceptancerates;
  if (mcparams.icounter == 0)
{    os.open(mcparams.conf_dir + "/output.u1-metropolis.data", std::ios::out);}
  else
{    os.open(mcparams.conf_dir + "/output.u1-metropolis.data", std::ios::app);}
  std::vector<double> rate = {0., 0.};


  /**
   * do measurements:
   * sweep: do N_hit Metropolis-Updates of every link in the lattice
   * calculate plaquette, spacial plaquette, energy density with and without cloverdef and
   * write to stdout and output-file save every nave configuration
   * */
  for (size_t i = mcparams.icounter; i < mcparams.n_meas * threads + mcparams.icounter;
       i += threads) {
    // inew counts loops, loop-variable needed to have one RNG per thread with different
    // seeds for every measurement
    size_t inew = (i - mcparams.icounter) / threads + mcparams.icounter;
<<<<<<< HEAD
    
    if(mcparams.do_mcmc){
      std::vector<std::mt19937> engines(threads);
      for (size_t engine = 0; engine < threads; engine += 1) {
        engines[engine].seed(mcparams.seed + i + engine);
      }
      
      rate += here::sweep(pparams, U, engines, mcparams.delta, mcparams.N_hit, pparams.beta,
                          pparams.xi, pparams.anisotropic);
      
      double energy = here::gauge_energy<_u1>(pparams, U);
      
      double E = 0., Q = 0.;
      flat_spacetime::energy_density(U, E, Q);
      // measuring spatial plaquettes only means only (ndims-1)/ndims of all plaquettes are
      // measured, so need facnorm for normalization to 1
      std::cout << inew << " " << std::scientific << std::setw(18) << std::setprecision(15)
                << energy * normalisation * facnorm << " ";
      os << inew << " " << std::scientific << std::setw(18) << std::setprecision(15)
         << energy * normalisation * facnorm << " ";
      
      energy = here::gauge_energy<_u1>(pparams, U);
      
      std::cout << energy * normalisation << " " << Q << " ";
      os << energy * normalisation << " " << Q << " ";
      here::energy_density(pparams, U, E, Q, false);
      std::cout << Q << std::endl;
      os << Q << std::endl;
      
      if (inew > 0 && (inew % mcparams.N_save) == 0) {
        std::ostringstream oss_i;
        oss_i << conf_path_basename << "." << inew << std::ends;
        U.save(mcparams.conf_dir + "/" + oss_i.str());
      }
    }
    
    if(mcparams.do_meas){
      if(!mcparams.do_mcmc){
        std::string path_i = conf_path_basename + "." + std::to_string(i);
        int ierrU = U.load(path_i);
        if (ierrU == 1) { // cannot load gauge config
          continue;
        }
      }
      if (mcparams.potentialplanar || mcparams.potentialnonplanar) {
        // smear lattice
        for (size_t smears = 0; smears < mcparams.n_apesmear; smears += 1) {
          smearlatticeape(U, mcparams.alpha, mcparams.smear_spatial_only,
                          mcparams.smear_temporal_only);
        }
        double loop;
        if (mcparams.potentialplanar) {
          omeasurements::meas_loops_planar_pot(U, pparams, mcparams.sizeWloops,
                                               filename_coarse, filename_fine, i);
        }
        
        if (mcparams.potentialnonplanar) {
          omeasurements::meas_loops_nonplanar_pot(U, pparams, mcparams.sizeWloops,
                                                  filename_nonplanar, i);
        }
      }
=======

    rate += here::sweep(pparams, U, engines, mcparams.delta, mcparams.N_hit, pparams.beta,
                        pparams.xi, pparams.anisotropic);

    double energy = here::gauge_energy<_u1>(pparams, U);

    double E = 0., Q = 0.;
    flat_spacetime::energy_density(U, E, Q);
    // measuring spatial plaquettes only means only (ndims-1)/ndims of all plaquettes are
    // measured, so need facnorm for normalization to 1
    std::cout << inew << " " << std::scientific << std::setw(18) << std::setprecision(15)
              << energy * normalisation * facnorm << " ";
    os << inew << " " << std::scientific << std::setw(18) << std::setprecision(15)
       << energy * normalisation * facnorm << " ";

    energy = here::gauge_energy<_u1>(pparams, U);

    std::cout << energy * normalisation << " " << Q << " ";
    os << energy * normalisation << " " << Q << " ";
    here::energy_density(pparams, U, E, Q, false);
    std::cout << Q << std::endl;
    os << Q << std::endl;


    if (inew > 0 && (inew % mcparams.N_save) == 0) {
      std::ostringstream oss_i;
      oss_i << conf_path_basename << "." << inew << std::ends;
      U.save(oss_i.str());
>>>>>>> 228c7f2a
    }
    
  }
  // save acceptance rates to additional file to keep track of measurements
  if(mcparams.do_mcmc){
    std::cout << "## Acceptance rate " << rate[0] / static_cast<double>(mcparams.n_meas)
              << " temporal acceptance rate "
              << rate[1] / static_cast<double>(mcparams.n_meas) << std::endl;
    acceptancerates.open(mcparams.conf_dir + "/acceptancerates.data", std::ios::app);
    acceptancerates << rate[0] / static_cast<double>(mcparams.n_meas) << " "
                    << rate[1] / static_cast<double>(mcparams.n_meas) << " " << pparams.beta
                    << " " << pparams.Lx << " " << pparams.Lt << " " << pparams.xi << " "
                    << mcparams.delta << " " << mcparams.heat << " " << threads << " "
                    << mcparams.N_hit << " " << mcparams.n_meas << " " << mcparams.seed
                    << " " << std::endl;
    acceptancerates.close();
    
    std::ostringstream oss;
    oss << conf_path_basename << ".final" << std::ends;
    U.save(mcparams.conf_dir + "/" + oss.str());
  }
  return (0);
}<|MERGE_RESOLUTION|>--- conflicted
+++ resolved
@@ -220,7 +220,6 @@
     // inew counts loops, loop-variable needed to have one RNG per thread with different
     // seeds for every measurement
     size_t inew = (i - mcparams.icounter) / threads + mcparams.icounter;
-<<<<<<< HEAD
     
     if(mcparams.do_mcmc){
       std::vector<std::mt19937> engines(threads);
@@ -253,7 +252,7 @@
       if (inew > 0 && (inew % mcparams.N_save) == 0) {
         std::ostringstream oss_i;
         oss_i << conf_path_basename << "." << inew << std::ends;
-        U.save(mcparams.conf_dir + "/" + oss_i.str());
+      U.save(oss_i.str());
       }
     }
     
@@ -282,36 +281,6 @@
                                                   filename_nonplanar, i);
         }
       }
-=======
-
-    rate += here::sweep(pparams, U, engines, mcparams.delta, mcparams.N_hit, pparams.beta,
-                        pparams.xi, pparams.anisotropic);
-
-    double energy = here::gauge_energy<_u1>(pparams, U);
-
-    double E = 0., Q = 0.;
-    flat_spacetime::energy_density(U, E, Q);
-    // measuring spatial plaquettes only means only (ndims-1)/ndims of all plaquettes are
-    // measured, so need facnorm for normalization to 1
-    std::cout << inew << " " << std::scientific << std::setw(18) << std::setprecision(15)
-              << energy * normalisation * facnorm << " ";
-    os << inew << " " << std::scientific << std::setw(18) << std::setprecision(15)
-       << energy * normalisation * facnorm << " ";
-
-    energy = here::gauge_energy<_u1>(pparams, U);
-
-    std::cout << energy * normalisation << " " << Q << " ";
-    os << energy * normalisation << " " << Q << " ";
-    here::energy_density(pparams, U, E, Q, false);
-    std::cout << Q << std::endl;
-    os << Q << std::endl;
-
-
-    if (inew > 0 && (inew % mcparams.N_save) == 0) {
-      std::ostringstream oss_i;
-      oss_i << conf_path_basename << "." << inew << std::ends;
-      U.save(oss_i.str());
->>>>>>> 228c7f2a
     }
     
   }
