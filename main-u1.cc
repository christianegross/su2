#include"su2.hh"
#include"u1.hh"
#include"gaugeconfig.hh"
#include"gauge_energy.hh"
#include"random_gauge_trafo.hh"
#include"sweep.hh"
#include"parse_commandline.hh"
#include"energy_density.hh"
#include"version.hh"

#include<iostream>
#include<iomanip>
#include<fstream>
#include<sstream>
#include<vector>
#include<random>
#include<boost/program_options.hpp>

using std::vector;
using std::cout;
using std::endl;
namespace po = boost::program_options;

int main(int ac, char* av[]) {
  general_params gparams;

  size_t N_hit = 10;
  double delta = 0.1;

  cout << "## Metropolis Algorithm for U(1) gauge theory" << endl;
<<<<<<< HEAD
  cout << "## (C) Carsten Urbach <urbach@hiskp.uni-bonn.de> (2017, 2021)" << endl;
=======
  cout << "## (C) Carsten Urbach <urbach@hiskp.uni-bonn.de> (2017)" << endl;
>>>>>>> 8ffbb6cb
  cout << "## GIT branch " << GIT_BRANCH << " on commit " << GIT_COMMIT_HASH << endl << endl;  

  po::options_description desc("Allowed options");
  add_general_options(desc, gparams);

  // add Metropolis specific options
  desc.add_options()
    ("nhit", po::value<size_t>(&N_hit)->default_value(10), "N_hit")
    ("delta,d", po::value<double>(&delta), "delta")
    ;

  int err = parse_commandline(ac, av, desc, gparams);
  if(err > 0) {
    return err;
  }

  gaugeconfig<_u1> U(gparams.Lx, gparams.Ly, gparams.Lz, gparams.Lt, gparams.ndims, gparams.beta);
  if(gparams.restart) {
    err = U.load(gparams.configfilename);
    if(err != 0) {
      return err;
    }
  }
  else {
    hotstart(U, gparams.seed, gparams.heat);
  }

  double plaquette = gauge_energy(U);
  double fac = 2./U.getndims()/(U.getndims()-1);
  const double normalisation = fac/U.getVolume();
  cout << "Initital Plaquette: " << plaquette*normalisation << endl; 

  random_gauge_trafo(U, 654321);
  plaquette = gauge_energy(U);
  cout << "Plaquette after rnd trafo: " << plaquette*normalisation << endl; 


  std::ofstream os;
  if(gparams.icounter == 0) 
    os.open("output.u1-metropolis.data", std::ios::out);
  else
    os.open("output.u1-metropolis.data", std::ios::app);
  double rate = 0.;
  for(size_t i = gparams.icounter; i < gparams.N_meas + gparams.icounter; i++) {
    std::mt19937 engine(gparams.seed+i);
    rate += sweep(U, engine, delta, N_hit, gparams.beta);
    double energy = gauge_energy(U);
<<<<<<< HEAD
    cout << i << " " << std::scientific << std::setw(18) << std::setprecision(15) << energy*normalisation << " " << -U.getBeta()*(U.getVolume()*6/fac - energy) << endl;
    os << i << " " << std::scientific << std::setw(18) << std::setprecision(15) << energy*normalisation << " " << -U.getBeta()*(U.getVolume()*6/fac - energy) << endl;
=======
    double E = 0., Q = 0.;
    energy_density(U, E, Q);
    cout << i << " " << std::scientific << std::setw(18) << std::setprecision(15) << energy/U.getVolume()/6. << " " << Q << endl;
    os << i << " " << std::scientific << std::setw(18) << std::setprecision(15) << energy/U.getVolume()/6. << " " << Q << endl;
>>>>>>> 8ffbb6cb
    if(i > 0 && (i % gparams.N_save) == 0) {
      std::ostringstream oss;
      oss << "configu1." << gparams.Lx << "." << gparams.Ly << "." << gparams.Lz<< "." << gparams.Lt << ".b" << gparams.beta << "." << i << std::ends;
      U.save(oss.str());
    }
  }
  cout << "## Acceptance rate " << rate/static_cast<double>(gparams.N_meas) << endl;

  std::ostringstream oss;
  oss << "configu1." << gparams.Lx << "." << gparams.Ly << "." << gparams.Lz<< "." << gparams.Lt << ".b" << U.getBeta() << ".final" << std::ends;
  U.save(oss.str());

  return(0);
}
<|MERGE_RESOLUTION|>--- conflicted
+++ resolved
@@ -28,11 +28,7 @@
   double delta = 0.1;
 
   cout << "## Metropolis Algorithm for U(1) gauge theory" << endl;
-<<<<<<< HEAD
   cout << "## (C) Carsten Urbach <urbach@hiskp.uni-bonn.de> (2017, 2021)" << endl;
-=======
-  cout << "## (C) Carsten Urbach <urbach@hiskp.uni-bonn.de> (2017)" << endl;
->>>>>>> 8ffbb6cb
   cout << "## GIT branch " << GIT_BRANCH << " on commit " << GIT_COMMIT_HASH << endl << endl;  
 
   po::options_description desc("Allowed options");
@@ -80,15 +76,10 @@
     std::mt19937 engine(gparams.seed+i);
     rate += sweep(U, engine, delta, N_hit, gparams.beta);
     double energy = gauge_energy(U);
-<<<<<<< HEAD
-    cout << i << " " << std::scientific << std::setw(18) << std::setprecision(15) << energy*normalisation << " " << -U.getBeta()*(U.getVolume()*6/fac - energy) << endl;
-    os << i << " " << std::scientific << std::setw(18) << std::setprecision(15) << energy*normalisation << " " << -U.getBeta()*(U.getVolume()*6/fac - energy) << endl;
-=======
     double E = 0., Q = 0.;
     energy_density(U, E, Q);
     cout << i << " " << std::scientific << std::setw(18) << std::setprecision(15) << energy/U.getVolume()/6. << " " << Q << endl;
     os << i << " " << std::scientific << std::setw(18) << std::setprecision(15) << energy/U.getVolume()/6. << " " << Q << endl;
->>>>>>> 8ffbb6cb
     if(i > 0 && (i % gparams.N_save) == 0) {
       std::ostringstream oss;
       oss << "configu1." << gparams.Lx << "." << gparams.Ly << "." << gparams.Lz<< "." << gparams.Lt << ".b" << gparams.beta << "." << i << std::ends;
