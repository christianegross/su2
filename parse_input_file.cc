--- conflicted
+++ resolved
@@ -155,51 +155,37 @@
 
         parse_geometry(nd, pparams);
 
-<<<<<<< HEAD
-        int gerr = validate_geometry(gparams);
-        if (gerr > 0) {
-          return gerr;
-        }
-        Yp::read_verb<double>(gparams.beta, nd["action"], "beta");
-        Yp::read_opt_verb<double>(gparams.xi, nd["action"], "xi");
-        Yp::read_opt_verb<bool>(gparams.anisotropic, nd["action"], "anisotropic");
 
-        // measure-u1 parameters
-        Yp::read_opt_verb<size_t>(mparams.icounter, nd["measure"], "icounter");
-        Yp::read_opt_verb<size_t>(mparams.nmeas, nd["measure"], "nmeas");
-        Yp::read_opt_verb<size_t>(mparams.nstep, nd["measure"], "nstep");
-        Yp::read_opt_verb<bool>(mparams.Wloop, nd["measure"], "Wloop");
-        Yp::read_opt_verb<bool>(mparams.gradient, nd["measure"], "gradient");
-        Yp::read_opt_verb<bool>(mparams.potential, nd["measure"], "potential");
-        Yp::read_opt_verb<bool>(mparams.potentialsmall, nd["measure"], "potentialsmall");
-        if (mparams.gradient) {
-          Yp::read_opt_verb<double>(mparams.tmax, nd["measure"], "tmax");
-        }
-        if (mparams.potential || mparams.potentialsmall){
-          Yp::read_opt_verb<bool>(mparams.append, nd["measure"], "append");
-          Yp::read_opt_verb<bool>(mparams.smearspacial, nd["measure"], "smearspacial");
-          Yp::read_opt_verb<size_t>(mparams.n_apesmear, nd["measure"], "n_apesmear");
-          Yp::read_opt_verb<double>(mparams.alpha, nd["measure"], "alpha");
-          Yp::read_opt_verb<double>(mparams.sizeloops, nd["measure"], "sizeloops");
-        }
-        Yp::read_opt_verb<std::string>(mparams.confdir, nd["measure"], "confdir");
-=======
-        // beta value from the gauge action
+        // beta, xi value from the gauge action
         Yp::read_verb<double>(pparams.beta, nd["begin_monomials"]["gauge"], "beta");
+        Yp::read_verb<double>(pparams.xi, nd["begin_monomials"]["gauge"], "xi");
+        Yp::read_verb<bool>(pparams.anisotropic, nd["begin_monomials"]["gauge"], "anisotropic");
 
         // measure-u1 parameters
         const YAML::Node &nMS = nd["begin_measurements"];
         Yp::read_opt_verb<size_t>(mparams.nmeas, nMS, "nmeas");
         Yp::read_opt_verb<size_t>(mparams.nstep, nMS, "nstep");
+        Yp::read_opt_verb<size_t>(mparams.icounter, nMS, "icounter");
         Yp::read_opt_verb<bool>(mparams.Wloop, nMS, "Wloop");
+        //optional parameters for gradient
         if (nMS["gradient"]) {
           Yp::read_opt_verb<double>(mparams.tmax, nMS["gradient"], "tmax");
         }
+        //optional parameters for potentials
+        if (nMS["potential"]){
+          Yp::read_opt_verb<bool>(mparams.potential, nMS["potential"], "potential");
+          Yp::read_opt_verb<bool>(mparams.potentialsmall, nMS["potential"], "potentialsmall");
+          Yp::read_opt_verb<bool>(mparams.append, nMS["potential"], "append");
+          Yp::read_opt_verb<bool>(mparams.smearspacial, nMS["potential"], "smearspacial");
+          Yp::read_opt_verb<size_t>(mparams.n_apesmear, nMS["potential"], "n_apesmear");
+          Yp::read_opt_verb<double>(mparams.alpha, nMS["potential"], "alpha");
+          Yp::read_opt_verb<double>(mparams.sizeloops, nMS["potential"], "sizeloops");
+        }
+        
         Yp::read_opt_verb<std::string>(mparams.confdir, nMS, "confdir");
 
         Yp::read_opt_verb<std::string>(mparams.conf_basename, nMS, "conf_basename");
         Yp::read_opt_verb<size_t>(mparams.beta_str_width, nMS, "beta_str_width");
->>>>>>> 37daf3bc
 
         return 0;
       }
